/**
 *
 * This program is free software; you can redistribute it and/or modify
 * it under the terms of the GNU General Public License v2 as published by
 * the Free Software Foundation.
 *
 * This program is distributed in the hope that it will be useful,
 * but WITHOUT ANY WARRANTY; without even the implied warranty of
 * MERCHANTABILITY or FITNESS FOR A PARTICULAR PURPOSE.  See the
 * GNU General Public License for more details.
 *
 */

#include <time.h>
#include <errno.h>
#include <stdio.h>
#include <stdlib.h>
#include <stddef.h>
#include <stdlib.h>
#include <string.h>
#include <unistd.h>
#include <stdbool.h>
#include <syslog.h>
#include <fcntl.h>

#include <libubox/uloop.h>

#include "hcp_pa.h"
<<<<<<< HEAD
#include "hcp_sd.h"
=======
#include "hcp_bfs.h"
>>>>>>> 380db38f
#include "ipc.h"
#include "platform.h"

typedef struct {
	struct iface_user iu;
	hcp hcp;
} hcp_iface_user_s, *hcp_iface_user;


void hcp_iface_intiface_callback(struct iface_user *u,
				 const char *ifname, bool enabled)
{
	hcp_iface_user hiu = container_of(u, hcp_iface_user_s, iu);

	hcp_set_link_enabled(hiu->hcp, ifname, enabled);
}

void hcp_iface_glue(hcp_iface_user hiu, hcp h)
{
	/* Initialize hiu appropriately */
	memset(hiu, 0, sizeof(*hiu));
	hiu->iu.cb_intiface = hcp_iface_intiface_callback;
	hiu->hcp = h;

	/* We don't care about other callbacks for now. */
	iface_register_user(&hiu->iu);
}

int main(__unused int argc, char* const argv[])
{
	hcp h;
	struct pa_conf pa_conf;
	pa_t pa;
	int c;
	hcp_iface_user_s hiu;

	if (strstr(argv[0], "hnet-call"))
		return ipc_client(argv[1]);
	else if ((strstr(argv[0], "hnet-ifup") || strstr(argv[0], "hnet-ifdown")) && argc >= 2)
		return ipc_ifupdown(argv[0], argv[1], argv[2]);

	openlog("hnetd", LOG_PERROR | LOG_PID, LOG_DAEMON);
	uloop_init();

	if (getuid() != 0) {
		L_ERR("Must be run as root!");
		return 2;
	}

	if (ipc_init()) {
		L_ERR("Failed to init IPC: %s", strerror(errno));
		return 5;
	}

	int urandom_fd;
	if ((urandom_fd = open("/dev/urandom", O_CLOEXEC | O_RDONLY)) >= 0) {
		unsigned int seed;
		read(urandom_fd, &seed, sizeof(seed));
		close(urandom_fd);
		srandom(seed);
	}

	pa_conf_default(&pa_conf);
	pa = pa_create(&pa_conf);
	if (!pa) {
		L_ERR("Unable to initialize PA");
		return 13;
	}

	h = hcp_create();
	if (!h) {
		L_ERR("Unable to initialize HCP");
		return 42;
	}

	if (!hcp_pa_glue_create(h, pa)) {
		L_ERR("Unable to connect hcp and pa");
		return 17;
	}

<<<<<<< HEAD
	const char *dnsmasq_script = NULL;
	const char *dnsmasq_bonus_file = NULL;
	const char *ohp_script = NULL;
	const char *router_name = NULL;

	while ((c = getopt(argc, argv, "d:b:o:n:")) != -1) {
=======
	hcp_bfs_create(h);

	/* XXX - add real command line parsing at some point. For the
	 * time being, I've added just this utility to get hcp up and
	 * running ;) -MSt. */
	while ((c = getopt(argc, argv, "i:")) != -1) {
>>>>>>> 380db38f
		switch (c) {
		case 'd':
			dnsmasq_script = optarg;
			break;
		case 'b':
			dnsmasq_bonus_file = optarg;
			break;
		case 'o':
			ohp_script = optarg;
			break;
		case 'n':
			router_name = optarg;
			break;
		}
	}

	/* At some point should think of subset of these options is
	 * meaningful; if not, should combine them to single option,
	 * perhaps? */
	if (dnsmasq_script && ohp_script && dnsmasq_bonus_file) {
		if (!hcp_sd_create(h,
						   dnsmasq_script, dnsmasq_bonus_file,
						   ohp_script, router_name)) {
			L_ERR("unable to initialize rd, exiting");
			return 71;
		}
	}

	/* Init ipc */
	iface_init(pa);

	/* Glue together HCP and iface */
	hcp_iface_glue(&hiu, h);

	/* Fire up the prefix assignment code. */
	pa_start(pa);

	uloop_run();
	return 0;
}<|MERGE_RESOLUTION|>--- conflicted
+++ resolved
@@ -26,11 +26,8 @@
 #include <libubox/uloop.h>
 
 #include "hcp_pa.h"
-<<<<<<< HEAD
 #include "hcp_sd.h"
-=======
 #include "hcp_bfs.h"
->>>>>>> 380db38f
 #include "ipc.h"
 #include "platform.h"
 
@@ -111,21 +108,14 @@
 		return 17;
 	}
 
-<<<<<<< HEAD
+	hcp_bfs_create(h);
+
 	const char *dnsmasq_script = NULL;
 	const char *dnsmasq_bonus_file = NULL;
 	const char *ohp_script = NULL;
 	const char *router_name = NULL;
 
 	while ((c = getopt(argc, argv, "d:b:o:n:")) != -1) {
-=======
-	hcp_bfs_create(h);
-
-	/* XXX - add real command line parsing at some point. For the
-	 * time being, I've added just this utility to get hcp up and
-	 * running ;) -MSt. */
-	while ((c = getopt(argc, argv, "i:")) != -1) {
->>>>>>> 380db38f
 		switch (c) {
 		case 'd':
 			dnsmasq_script = optarg;
