--- conflicted
+++ resolved
@@ -249,8 +249,6 @@
 		}
 	}
 
-<<<<<<< HEAD
-=======
 	h = hncp_create();
 	if (!h) {
 		L_ERR("Unable to initialize HNCP");
@@ -258,55 +256,7 @@
 	}
 
 	hd_init(h);
-	pa_init(&pa, NULL);
-	if(pa_store_file)
-		pa_store_setfile(&pa.store, pa_store_file);
-
-	if(pa_ip4prefix) {
-		if(!prefix_pton(pa_ip4prefix, &pa.local.conf.v4_prefix)) {
-			L_ERR("Unable to parse ipv4 prefix option '%s'", pa_ip4prefix);
-			return 40;
-		} else if (!prefix_is_ipv4(&pa.local.conf.v4_prefix)) {
-			L_ERR("The ip4prefix option '%s' is not an IPv4 prefix", pa_ip4prefix);
-			return 41;
-		} else {
-			L_INFO("Setting %s as IPv4 prefix", PREFIX_REPR(&pa.local.conf.v4_prefix));
-		}
-	}
-
-	if(pa_ulaprefix) {
-		if(!prefix_pton(pa_ulaprefix, &pa.local.conf.ula_prefix)) {
-			L_ERR("Unable to parse ula prefix option '%s'", pa_ulaprefix);
-			return 40;
-		} else if (prefix_is_ipv4(&pa.local.conf.ula_prefix)) {
-			L_ERR("The ulaprefix option '%s' is an IPv4 prefix", pa_ulaprefix);
-			return 41;
-		} else {
-			if (!prefix_is_ipv6_ula(&pa.local.conf.ula_prefix)) {
-				L_WARN("The provided ULA prefix %s is not an ULA. I hope you know what you are doing.",
-						PREFIX_REPR(&pa.local.conf.ula_prefix));
-			}
-			pa.local.conf.use_random_ula = false;
-			L_INFO("Setting %s as ULA prefix", PREFIX_REPR(&pa.local.conf.ula_prefix));
-		}
-	}
-
-	if(pa_ulamode) {
-		if(!strcmp(pa_ulamode, "off")) {
-			pa.local.conf.use_ula = 0;
-		} else if(!strcmp(pa_ulamode, "ifnov6")) {
-			pa.local.conf.use_ula = 1;
-			pa.local.conf.no_ula_if_glb_ipv6 = 1;
-		} else if(!strcmp(pa_ulamode, "on")) {
-			pa.local.conf.use_ula = 1;
-			pa.local.conf.no_ula_if_glb_ipv6 = 0;
-		} else {
-			L_ERR("Invalid ulamode option (Can be on, off or ifnov6)");
-			return 43;
-		}
-	}
-
->>>>>>> 149d62c6
+
 	if (sd_params.dnsmasq_script && sd_params.dnsmasq_bonus_file && sd_params.ohp_script)
 		link_config.cap_mdnsproxy = 4;
 
@@ -361,7 +311,6 @@
 
 	struct hncp_link *link = hncp_link_create(h, &link_config);
 
-<<<<<<< HEAD
 	//Note that pa subscribes to iface. Which is possible before iface init.
 	if(!(hncp_pa = hncp_pa_create(h, link))) {
 		L_ERR("Unable to initialize PA");
@@ -426,12 +375,8 @@
 
 	//End of PA conf
 
-	/* Init ipc */
+	/* Init ipc (no RPC-registrations after this point!)*/
 	iface_init(h, sd, hncp_pa, link, pd_socket_path);
-=======
-	/* Init ipc (no RPC-registrations after this point!) */
-	iface_init(h, sd, &pa, link, pd_socket_path);
->>>>>>> 149d62c6
 
 	/* Glue together HNCP, PA-glue and and iface */
 	hncp_iface_glue(&hiu, h);
@@ -439,12 +384,6 @@
 	/* Sub PD */
 	pd_create(hncp_pa, pd_socket_path);
 
-<<<<<<< HEAD
-#ifdef WITH_IPC
-	/* Configure ipc */
-	ipc_conf(h, dt, hncp_pa);
-#endif
-=======
 	if (pidfile && !daemon(0, 0)) {
 		FILE *fp = fopen(pidfile, "w");
 		if (fp) {
@@ -455,7 +394,6 @@
 		closelog();
 		openlog("hnetd", LOG_PID, LOG_DAEMON);
 	}
->>>>>>> 149d62c6
 
 	uloop_run();
 
