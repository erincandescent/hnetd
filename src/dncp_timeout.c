--- conflicted
+++ resolved
@@ -6,13 +6,8 @@
  * Copyright (c) 2013 cisco Systems, Inc.
  *
  * Created:       Tue Nov 26 08:28:59 2013 mstenber
-<<<<<<< HEAD
- * Last modified: Wed Feb 11 18:03:16 2015 mstenber
- * Edit time:     476 min
-=======
- * Last modified: Wed Feb 11 12:20:47 2015 mstenber
- * Edit time:     489 min
->>>>>>> 603fd772
+ * Last modified: Wed Feb 11 19:33:57 2015 mstenber
+ * Edit time:     486 min
  *
  */
 
