/*
 * Author: Markus Stenberg <markus stenberg@iki.fi>
 * Author: Steven Barth <steven@midlink.org>
 * Author: Pierre Pfister
 *
 * Copyright (c) 2014 cisco Systems, Inc.
 */

#include <time.h>
#include <errno.h>
#include <getopt.h>
#include <stdio.h>
#include <stdlib.h>
#include <stddef.h>
#include <stdlib.h>
#include <string.h>
#include <unistd.h>
#include <stdbool.h>
#include <syslog.h>
#include <fcntl.h>

#include <libubox/uloop.h>

#include "hncp_pa.h"
#include "hncp_sd.h"
#include "hncp_routing.h"
#include "ipc.h"
#include "platform.h"
#include "pa.h"
#include "pd.h"

#define FLOODING_DELAY 2 * HNETD_TIME_PER_SECOND

typedef struct {
	struct iface_user iu;
	hncp hncp;
	hncp_glue glue;
} hncp_iface_user_s, *hncp_iface_user;


void hncp_iface_intaddr_callback(struct iface_user *u, const char *ifname,
								 const struct prefix *addr6,
								 const struct prefix *addr4 __unused)
{
	hncp_iface_user hiu = container_of(u, hncp_iface_user_s, iu);

	hncp_set_ipv6_address(hiu->hncp, ifname, addr6 ? &addr6->prefix : NULL);
}


void hncp_iface_intiface_callback(struct iface_user *u,
								  const char *ifname, bool enabled)
{
	hncp_iface_user hiu = container_of(u, hncp_iface_user_s, iu);
	struct iface *c = iface_get(ifname);
	hncp_set_link_enabled(hiu->hncp, ifname, enabled && !(c->flags & IFACE_FLAG_GUEST));
}


void hncp_iface_extdata_callback(struct iface_user *u,
								 const char *ifname __unused,
								 const void *dhcpv6_data __unused,
								 size_t dhcpv6_len __unused)
{
	hncp_iface_user hiu = container_of(u, hncp_iface_user_s, iu);

	hncp_pa_set_dhcpv6_data_in_dirty(hiu->glue);
}


void hncp_iface_glue(hncp_iface_user hiu, hncp h, hncp_glue g)
{
	/* Initialize hiu appropriately */
	memset(hiu, 0, sizeof(*hiu));
	hiu->iu.cb_intiface = hncp_iface_intiface_callback;
	hiu->iu.cb_intaddr = hncp_iface_intaddr_callback;
	hiu->iu.cb_extdata = hncp_iface_extdata_callback;
	hiu->iu.cb_ext4data = hncp_iface_extdata_callback;
	hiu->hncp = h;
	hiu->glue = g;

	/* We don't care about other callbacks for now. */
	iface_register_user(&hiu->iu);
}

int main(__unused int argc, char *argv[])
{
	hncp h;
	struct pa pa;
	int c;
	hncp_iface_user_s hiu;
	hncp_glue hg;
	hncp_sd_params_s sd_params;

#ifdef WITH_IPC
	if (strstr(argv[0], "hnet-call"))
		return ipc_client(argv[1]);
	else if ((strstr(argv[0], "hnet-ifup") || strstr(argv[0], "hnet-ifdown")) && argc >= 2)
		return ipc_ifupdown(argc, argv);
#endif

	openlog("hnetd", LOG_PERROR | LOG_PID, LOG_DAEMON);
	uloop_init();

	if (getuid() != 0) {
		L_ERR("Must be run as root!");
		return 2;
	}

#ifdef WITH_IPC
	if (ipc_init()) {
		L_ERR("Failed to init IPC: %s", strerror(errno));
		return 5;
	}
#endif

	int urandom_fd;
	if ((urandom_fd = open("/dev/urandom", O_CLOEXEC | O_RDONLY)) >= 0) {
		unsigned int seed;
		read(urandom_fd, &seed, sizeof(seed));
		close(urandom_fd);
		srandom(seed);
	}

	const char *routing_script = NULL;
	const char *pa_store_file = NULL;
	const char *pd_socket_path = "/var/run/hnetd_pd";
<<<<<<< HEAD

	memset(&sd_params, 0, sizeof(sd_params));
	while ((c = getopt(argc, argv, "d:f:o:n:r:s:p:m:c:")) != -1) {
=======
	const char *pa_ip4prefix = NULL;
	const char *pa_ulaprefix = NULL;

	enum {
		GOL_IPPREFIX = 1000,
		GOL_ULAPREFIX,
	};

	struct option longopts[] = {
			//Can use no_argument, required_argument or optional_argument
			{ "ip4prefix",   required_argument,      NULL,           GOL_IPPREFIX },
			{ "ulaprefix",   required_argument,      NULL,           GOL_ULAPREFIX },
			{ NULL,          0,                      NULL,           0 }
	};

	while ((c = getopt_long(argc, argv, "d:f:o:n:r:s:p:m:", longopts, NULL)) != -1) {
>>>>>>> 0ef48387
		switch (c) {
		case 'd':
			sd_params.dnsmasq_script = optarg;
			break;
		case 'f':
			sd_params.dnsmasq_bonus_file = optarg;
			break;
		case 'o':
			sd_params.ohp_script = optarg;
			break;
		case 'c':
			sd_params.pcp_script = optarg;
			break;
		case 'n':
			sd_params.router_name = optarg;
			break;
		case 'm':
			sd_params.domain_name = optarg;
			break;
		case 'r':
			routing_script = optarg;
			break;
		case 's':
			pa_store_file = optarg;
			break;
		case 'p':
			pd_socket_path = optarg;
			break;
		case GOL_IPPREFIX:
			pa_ip4prefix = optarg;
			break;
		case GOL_ULAPREFIX:
			pa_ulaprefix = optarg;
			break;
		case '?':
			L_ERR("Unrecognized option");
			return 3;
		}
	}

	pa_init(&pa, NULL);
	if(pa_store_file)
		pa_store_setfile(&pa.store, pa_store_file);

	if(pa_ip4prefix) {
		if(!prefix_pton(pa_ip4prefix, &pa.local.conf.v4_prefix)) {
			L_ERR("Unable to parse ipv4 prefix option '%s'", pa_ip4prefix);
			return 40;
		} else if (!prefix_is_ipv4(&pa.local.conf.v4_prefix)) {
			L_ERR("The ip4prefix option '%s' is not an IPv4 prefix", pa_ip4prefix);
			return 41;
		} else {
			L_INFO("Setting %s as IPv4 prefix", PREFIX_REPR(&pa.local.conf.v4_prefix));
		}
	}

	if(pa_ulaprefix) {
		if(!prefix_pton(pa_ulaprefix, &pa.local.conf.ula_prefix)) {
			L_ERR("Unable to parse ula prefix option '%s'", pa_ulaprefix);
			return 40;
		} else if (prefix_is_ipv4(&pa.local.conf.ula_prefix)) {
			L_ERR("The ulaprefix option '%s' is an IPv4 prefix", pa_ulaprefix);
			return 41;
		} else {
			if (!prefix_is_ipv6_ula(&pa.local.conf.ula_prefix)) {
				L_WARN("The provided ULA prefix %s is not an ULA. I hope you know what you are doing.",
						PREFIX_REPR(&pa.local.conf.ula_prefix));
			}
			pa.local.conf.use_random_ula = false;
			L_INFO("Setting %s as ULA prefix", PREFIX_REPR(&pa.local.conf.ula_prefix));
		}
	}

	h = hncp_create();
	if (!h) {
		L_ERR("Unable to initialize HNCP");
		return 42;
	}

	if (!(hg = hncp_pa_glue_create(h, &pa.data))) {
		L_ERR("Unable to connect hncp and pa");
		return 17;
	}

	if (!hncp_sd_create(h, &sd_params)) {
		L_ERR("unable to initialize sd, exiting");
		return 71;
	}

	if (routing_script)
		hncp_routing_create(h, routing_script);

	/* Init ipc */
	iface_init(&pa, pd_socket_path);

	/* Glue together HNCP, PA-glue and and iface */
	hncp_iface_glue(&hiu, h, hg);

	/* PA */
	pd_create(&pa.pd, pd_socket_path);

	/* Fire up the prefix assignment code. */
	pa_start(&pa);

	uloop_run();
	return 0;
}<|MERGE_RESOLUTION|>--- conflicted
+++ resolved
@@ -125,11 +125,6 @@
 	const char *routing_script = NULL;
 	const char *pa_store_file = NULL;
 	const char *pd_socket_path = "/var/run/hnetd_pd";
-<<<<<<< HEAD
-
-	memset(&sd_params, 0, sizeof(sd_params));
-	while ((c = getopt(argc, argv, "d:f:o:n:r:s:p:m:c:")) != -1) {
-=======
 	const char *pa_ip4prefix = NULL;
 	const char *pa_ulaprefix = NULL;
 
@@ -145,8 +140,7 @@
 			{ NULL,          0,                      NULL,           0 }
 	};
 
-	while ((c = getopt_long(argc, argv, "d:f:o:n:r:s:p:m:", longopts, NULL)) != -1) {
->>>>>>> 0ef48387
+	while ((c = getopt_long(argc, argv, "d:f:o:n:r:s:p:m:c:", longopts, NULL)) != -1) {
 		switch (c) {
 		case 'd':
 			sd_params.dnsmasq_script = optarg;
