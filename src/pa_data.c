#ifdef L_PREFIX
#undef L_PREFIX
#endif
#define L_PREFIX "pa_data - "

#include "pa_data.h"
#include "pa_pd.h"

#include <stdio.h>
#include <inttypes.h>

/* We can decide what dp to ignore */
#define PAD_DP_IGNORE_INCLUDED   //Makes sense to avoid prefix delegated by 7084
//#define PAD_DP_IGNORE_INCLUDER //Makes sense with prefix coloring

#define PA_P_ALLOC(pa_struct) \
	do { \
		pa_struct = malloc(sizeof(*pa_struct)); \
		if(!pa_struct) { \
			L_ERR("malloc(%lu) failed in %s", (unsigned long)sizeof(*pa_struct), __FUNCTION__);\
			return NULL; \
		} \
	} while(0)

#define PA_SET_SCALAR(value, newvalue, flag, newflag) \
	if(value != newvalue) { \
		value = newvalue; \
		flag |= newflag; \
	}

#define PA_NOTIFY(data, function, object, destroy)      \
        struct pa_data_user *user;                      \
        if(!(object)->__flags)                          \
                return;                                 \
        uint32_t f = (object)->__flags;                 \
        (object)->__flags = 0;                          \
        list_for_each_entry(user, &(data)->users, le) { \
                if((user)->function)                    \
                user->function(user, object, f);        \
        }                                               \
	if(f & PADF_ALL_TODELETE)	{ destroy; }

#define PA_SET_IFACE(object, iface, listname, flags)  \
	if((object)->iface == iface) \
		return; \
	if((object)->iface) \
		list_del(&(object)->if_le); \
	if(iface) \
		list_add(&(object)->if_le, &(iface)->listname); \
	(object)->iface = iface; \
	flags |= PADF_ALL_IFACE;


/* Generic way to change dhcp data */
static int __pa_set_dhcp(void **dhcp_data, size_t *dhcp_len,
		const void *new_dhcp_data, size_t new_dhcp_len,
		uint32_t *flags)
{
	void *new_data;

	if(!new_dhcp_data || !new_dhcp_len) {
		new_dhcp_data = NULL;
		new_dhcp_len = 0;
	}

	if(*dhcp_len == new_dhcp_len && (!new_dhcp_len || !memcmp(*dhcp_data, new_dhcp_data, new_dhcp_len)))
		return 0;


	if(*dhcp_data)
		free(*dhcp_data);

	if(new_dhcp_data) {
		new_data = malloc(new_dhcp_len);
		if(!new_data) {
			L_ERR("malloc(%lu) failed in while setting dhcp data value", (unsigned long)dhcp_len);
			new_dhcp_len = 0;
			*flags |= PADF_ALL_ERROR;
		} else {
			memcpy(new_data, new_dhcp_data, new_dhcp_len);
		}
	} else {
		new_data = NULL;
	}

	*dhcp_data = new_data;
	*dhcp_len = new_dhcp_len;
	*flags |= PADF_ALL_DHCP;
	return 1;
}


static int pa_data_avl_prefix_cmp (const void *k1, const void *k2,
		__attribute__((unused))void *ptr)
{
	int i = prefix_cmp((struct prefix *)k1, (struct prefix *)k2);
	if(!i)
		return 0;
	return (i>0)?1:-1;
}

static bool __pad_dp_compute_ignore(struct pa_data *data, struct pa_dp *dp)
{
	struct pa_dp *dp2;
	bool seen = false;
	pa_for_each_dp(dp2, data) {
		if(dp2 == dp) {
			seen = true;
			continue;
		}

		if(dp2->__flags & PADF_DP_TODELETE)
			continue;

		bool eq = !prefix_cmp(&dp->prefix, &dp2->prefix);

		if((!seen && eq)
#ifdef PAD_DP_IGNORE_INCLUDED
				|| (!eq && prefix_contains(&dp2->prefix, &dp->prefix))
#endif
#ifdef PAD_DP_IGNORE_INCLUDER
				|| (!eq && prefix_contains(&dp->prefix, &dp2->prefix))
#endif
		)
			return true;

	}
	return false;
}


void pa_dp_init(struct pa_data *data, struct pa_dp *dp, const struct prefix *p)
{
	dp->dhcp_data = NULL;
	dp->dhcp_len = 0;
	dp->preferred_until = 0;
	dp->valid_until = 0;
	dp->ignore = false;
	dp->compute_leases_last = 0;
	prefix_cpy(&dp->prefix, p);
	INIT_LIST_HEAD(&dp->cps);
	INIT_LIST_HEAD(&dp->lease_reqs);
	list_add(&dp->le, &data->dps);
	dp->__flags = PADF_DP_CREATED;
	L_DEBUG("Initialized "PA_DP_L, PA_DP_LA(dp));
}

void pa_dp_set_dhcp(struct pa_dp *dp, const void *dhcp_data, size_t dhcp_len)
{
	if(__pa_set_dhcp(&dp->dhcp_data, &dp->dhcp_len, dhcp_data, dhcp_len, &dp->__flags)) {
		L_DEBUG("Changing "PA_DP_L" dhcp (length %lu)", PA_DP_LA(dp), (unsigned long)dhcp_len);
	}
}

void pa_dp_set_lifetime(struct pa_dp *dp, hnetd_time_t preferred, hnetd_time_t valid)
{
	if(dp->preferred_until == preferred &&
			dp->valid_until == valid)
		return;

	L_DEBUG("Changing "PA_DP_L" lifetimes (%"PRId64", %"PRId64")", PA_DP_LA(dp), (int64_t)preferred, (int64_t)valid);

	dp->preferred_until = preferred;
	dp->valid_until = valid;
	dp->__flags |= PADF_DP_LIFETIME;
}

void pa_dp_destroy(struct pa_dp *dp)
{
	L_DEBUG("Terminating "PA_DP_L, PA_DP_LA(dp));
	while(!(list_empty(&dp->cps))) {
		pa_cp_set_dp(list_first_entry(&dp->cps, struct pa_cp, dp_le), NULL);
	}
	if(!list_empty(&dp->lease_reqs)) {
		L_ERR("Lease links list from "PA_DP_L" is not empty", PA_DP_LA(dp));
	}
	pa_dp_set_dhcp(dp, NULL, 0);
	list_del(&dp->le);
	if(dp->local) {
		struct pa_ldp *ldp = container_of(dp, struct pa_ldp, dp);
		if(ldp->iface)
			list_del(&ldp->if_le);
		free(ldp);
	} else {
		struct pa_edp *edp = container_of(dp, struct pa_edp, dp);
		if(edp->timeout.pending)
			uloop_timeout_cancel(&edp->timeout);
		free(edp);
	}
}

static void __pa_dp_set_ignore(struct pa_dp *dp, bool ignore) {
	PA_SET_SCALAR(dp->ignore, ignore, dp->__flags, PADF_DP_IGNORE);
}

void pa_dp_notify(struct pa_data *data, struct pa_dp *dp)
{
	struct pa_dp *dp2;
	// For ignore computation
	if(dp->__flags & PADF_DP_TODELETE) {
		pa_for_each_dp(dp2, data) {
			if(dp2->ignore &&
					(prefix_contains(&dp2->prefix, &dp->prefix) ||
							prefix_contains(&dp->prefix, &dp2->prefix))) {
				__pa_dp_set_ignore(dp2, __pad_dp_compute_ignore(data, dp2));
			}
		}
	} else if (dp->__flags & PADF_DP_CREATED){
		pa_for_each_dp(dp2, data) {
			if(!dp2->ignore &&
					(prefix_contains(&dp2->prefix, &dp->prefix) ||
							prefix_contains(&dp->prefix, &dp2->prefix))) {
				__pa_dp_set_ignore(dp2, __pad_dp_compute_ignore(data, dp2));
			}
		}
		__pa_dp_set_ignore(dp, __pad_dp_compute_ignore(data, dp));
	}

	PA_NOTIFY(data, dps, dp, pa_dp_destroy(dp));

	/* Notify other dp which ignore flag have changed (but nothing else) */
	pa_for_each_dp(dp2, data) {
		if(dp2 != dp && dp2->__flags == PADF_DP_IGNORE) {
			pa_dp_notify(data, dp2);
		}
	}
}

struct pa_ldp *__pa_ldp_get(struct pa_data *data, const struct prefix *p)
{
	struct pa_dp *dp;
	pa_for_each_dp(dp, data) {
		if(dp->local && !prefix_cmp(p, &dp->prefix))
			return container_of(dp, struct pa_ldp, dp);
	}
	return NULL;
}

struct pa_ldp *pa_ldp_get(struct pa_data *data, const struct prefix *p, bool goc)
{
	struct pa_ldp *ldp;

	if((ldp = __pa_ldp_get(data, p)) || !goc)
		return ldp;

	PA_P_ALLOC(ldp);
	ldp->dp.local = true;
	pa_dp_init(data, &ldp->dp, p);
	ldp->excluded.valid = false;
	ldp->excluded.cpx = NULL;
	ldp->iface = NULL;
	ldp->dp.__flags = PADF_DP_CREATED;
	return ldp;
}

void pa_ldp_set_excluded(struct pa_ldp *ldp, const struct prefix *excluded)
{
	if((!excluded && !ldp->excluded.valid) ||
			(excluded && ldp->excluded.valid && !prefix_cmp(excluded, &ldp->excluded.excluded)))
			return;

	L_DEBUG("Changing excluded prefix of "PA_DP_L" to %s", PA_DP_LA(&ldp->dp), excluded?PREFIX_REPR(excluded):"null");
	if(excluded) {
		prefix_cpy(&ldp->excluded.excluded, excluded);
		ldp->excluded.valid = true;
	} else {
		ldp->excluded.valid = false;
	}

	ldp->dp.__flags |= PADF_LDP_EXCLUDED;
}

void pa_ldp_set_iface(struct pa_ldp *ldp, struct pa_iface *iface)
{
	PA_SET_IFACE(ldp, iface, ldps, ldp->dp.__flags);
}

struct pa_edp *__pa_edp_get(struct pa_data *data, const struct prefix *p, const struct pa_rid *rid)
{
	struct pa_dp *dp;
	struct pa_edp *edp;
	pa_for_each_dp(dp, data) {
		if(dp->local)
			continue;
		edp = container_of(dp, struct pa_edp, dp);
		if(!prefix_cmp(p, &dp->prefix) && !PA_RIDCMP(rid, &edp->rid))
			return edp;
	}
	return NULL;
}

struct pa_edp *pa_edp_get(struct pa_data *data, const struct prefix *p,
		const struct pa_rid *rid, bool goc)
{
	struct pa_edp *edp;

	if((edp = __pa_edp_get(data, p, rid)) || !goc)
		return edp;

	PA_P_ALLOC(edp);
	edp->dp.local = false;
	pa_dp_init(data, &edp->dp, p);
	PA_RIDCPY(&edp->rid, rid);
	edp->dp.__flags = PADF_DP_CREATED;
	edp->timeout.pending = false;
	edp->timeout.cb = NULL;
	edp->data = NULL;
	return edp;
}

struct pa_ap *__pa_ap_get(struct pa_data *data, const struct prefix *p, const struct pa_rid *rid)
{
	struct pa_ap *ap, *first, *last;

	first = avl_find_ge_element(&data->aps, p, ap, avl_node);
	last = avl_find_le_element(&data->aps, p, ap, avl_node);

	if(!(first && last))
		return NULL;

	avl_for_element_range(first, last, ap, avl_node) {
		if(!PA_RIDCMP(rid, &ap->rid))
			return ap;
	}

	return NULL;
}

struct pa_ap *pa_ap_get(struct pa_data *data, const struct prefix *p,
		const struct pa_rid *rid, bool goc)
{
	struct pa_ap *ap;
	if((ap = __pa_ap_get(data, p, rid)) || !goc)
		return ap;

	L_INFO("Creating ap for %s from "PA_RID_L, PREFIX_REPR(p), PA_RID_LA(rid));
	PA_P_ALLOC(ap);
	ap->authoritative = false;
	ap->priority = PAD_PRIORITY_DEFAULT;
	ap->iface = NULL;
	prefix_cpy(&ap->prefix, p);
	PA_RIDCPY(&ap->rid, rid);
	ap->avl_node.key = &ap->prefix;
	if(avl_insert(&data->aps, &ap->avl_node)) {
		L_ERR("Could not insert "PA_AP_L" in avl_tree", PA_AP_LA(ap));
		free(ap);
		return NULL;
	}
	ap->__flags = PADF_AP_CREATED;
	return ap;
}

void pa_ap_set_iface(struct pa_ap *ap, struct pa_iface *iface)
{
	PA_SET_IFACE(ap, iface, aps, ap->__flags);
}

void pa_ap_set_priority(struct pa_ap *ap, uint8_t priority)
{
	PA_SET_SCALAR(ap->priority, priority, ap->__flags, PADF_AP_PRIORITY);
}

void pa_ap_set_authoritative(struct pa_ap *ap, bool authoritative)
{
	PA_SET_SCALAR(ap->authoritative, authoritative, ap->__flags, PADF_AP_AUTHORITY);
}

void pa_ap_destroy(struct pa_data *data, struct pa_ap *ap)
{
	L_DEBUG("Destroying "PA_AP_L, PA_AP_LA(ap));
	pa_ap_set_iface(ap, NULL);
	avl_delete(&data->aps, &ap->avl_node);
	free(ap);
}

void pa_ap_notify(struct pa_data *data, struct pa_ap *ap)
{
	if(ap->__flags & PADF_AP_CREATED) {
		L_INFO("Created "PA_AP_L, PA_AP_LA(ap));
	}
	PA_NOTIFY(data, aps, ap, pa_ap_destroy(data, ap));
}

void pa_laa_set_applied(struct pa_laa *laa, bool applied)
{
	if(!applied)
		pa_laa_set_apply_to(laa, -1);
	PA_SET_SCALAR(laa->applied, applied, laa->aa.__flags, PADF_LAA_APPLIED);
}

static void _pa_laa_apply_to(struct uloop_timeout *to)
{
	struct pa_laa *laa = container_of(to, struct pa_laa, apply_to);
	L_DEBUG("Apply callback for "PA_AA_L, PA_AA_LA(&laa->aa));
	pa_laa_set_applied(laa, true);
	pa_aa_notify(laa->cpl->cp.pa_data, &laa->aa);
}

struct pa_laa *pa_laa_create(const struct in6_addr *addr, struct pa_cpl *cpl)
{
	struct pa_laa *laa;

	if(cpl->laa || !addr)
			return NULL;

	PA_P_ALLOC(laa);
	laa->cpl = cpl;
	cpl->laa = laa;
	memcpy(&laa->aa.address, addr, sizeof(struct in6_addr));
	laa->aa.local = true;
	laa->applied = false;
	laa->apply_to.pending = false;
	laa->apply_to.cb = _pa_laa_apply_to;
	laa->aa.__flags = PADF_AA_CREATED;
	L_DEBUG("Created "PA_AA_L, PA_AA_LA(&laa->aa));
	return laa;
}

void pa_laa_set_apply_to(struct pa_laa *laa, hnetd_time_t delay)
{
	if(delay >= 0) {
		if(delay > INT32_MAX)
			delay = INT32_MAX;
		uloop_timeout_set(&laa->apply_to, (int) delay);
	} else if (laa->apply_to.pending){
		uloop_timeout_cancel(&laa->apply_to);
	}
}

void pa_aa_destroy(struct pa_aa *aa)
{
	L_DEBUG("Destroying "PA_AA_L, PA_AA_LA(aa));

	if(aa->local) {
		struct pa_laa *laa = container_of(aa, struct pa_laa, aa);
		if(laa->cpl)
			laa->cpl->laa = NULL;
		if(laa->apply_to.pending)
			uloop_timeout_cancel(&laa->apply_to);
		free(laa);
	} else {
		struct pa_eaa *eaa = container_of(aa, struct pa_eaa, aa);
		pa_eaa_set_iface(eaa, NULL);
		list_del(&eaa->le);
		free(eaa);
	}
}

struct pa_cp *__pa_cp_get(struct pa_data *data, const struct prefix *prefix)
{
	struct pa_cp *cp;
	pa_for_each_cp(cp, data) {
		if(!prefix_cmp(prefix, &cp->prefix))
			return cp;
	}
	return NULL;
}


void pa_cp_set_applied(struct pa_cp *cp, bool applied)
{
	if(!applied)
		pa_cp_set_apply_to(cp, -1);
	PA_SET_SCALAR(cp->applied, applied, cp->__flags, PADF_CP_APPLIED);
}

static void _pa_cp_apply_to(struct uloop_timeout *to)
{
	struct pa_cp *cp = container_of(to, struct pa_cp, apply_to);
	L_DEBUG("Apply callback for "PA_CP_L, PA_CP_LA(cp));
	pa_cp_set_applied(cp, true);
	pa_cp_notify(cp);
}

struct pa_cp *pa_cp_get(struct pa_data *data, const struct prefix *prefix, uint8_t type, bool goc)
{
	struct pa_cp *cp;

	if((cp = __pa_cp_get(data, prefix)) || !goc)
		return (type == PA_CPT_ANY || (cp && cp->type == type))?cp:NULL;

	switch (type) {
		case PA_CPT_L:
			cp = malloc(sizeof(struct pa_cpl));
			break;
		case PA_CPT_X:
			cp = malloc(sizeof(struct pa_cpx));
			break;
		case PA_CPT_D:
			cp = malloc(sizeof(struct pa_cpd));
			break;
		case PA_CPT_ANY: //Can't happend but here because of warning
			break;
	}

	if(!cp) {
		L_ERR("malloc for cp type %s failed in %s", PA_CP_TYPE(type), __FUNCTION__);
		return NULL;
	}

	switch (type) {
	case PA_CPT_L:
		container_of(cp, struct pa_cpl, cp)->cp.type = PA_CPT_L;
		_pa_cpl(cp)->iface = NULL;
		_pa_cpl(cp)->laa = NULL;
		_pa_cpl(cp)->invalid = false;
		cp = &_pa_cpl(cp)->cp;
		break;
	case PA_CPT_X:
		container_of(cp, struct pa_cpx, cp)->cp.type = PA_CPT_X;
		cp = &_pa_cpx(cp)->cp;
		break;
	case PA_CPT_D:
		container_of(cp, struct pa_cpd, cp)->cp.type = PA_CPT_D;
		_pa_cpd(cp)->lease = NULL;
		cp = &_pa_cpd(cp)->cp;
		break;
	case PA_CPT_ANY: //Can't happend but here because of warning
		break;
	}

<<<<<<< HEAD
=======
	L_DEBUG("Create cp from prefix %s", PREFIX_REPR(prefix));
	PA_P_ALLOC(cp);
>>>>>>> faaa2ec8
	prefix_cpy(&cp->prefix, prefix);
	cp->pa_data = data;

	cp->advertised = false;
	cp->applied = false;
	cp->authoritative = false;
	cp->priority = PAD_PRIORITY_DEFAULT;
	list_add(&cp->le, &data->cps);
	cp->apply_to.pending = false;
	cp->apply_to.cb = _pa_cp_apply_to;
	cp->dp = NULL;
	cp->__flags = PADF_CP_CREATED;
<<<<<<< HEAD

	L_DEBUG("Created "PA_CP_L, PA_CP_LA(cp));
=======
>>>>>>> faaa2ec8
	return cp;
}

void pa_cpl_set_iface(struct pa_cpl *cpl, struct pa_iface *iface)
{
	if(cpl->iface == iface)
		return;
	if(cpl->iface)
		list_remove(&cpl->if_le);
	if(iface)
		list_add(&cpl->if_le, &iface->cpls);
	cpl->iface = iface;
}

void pa_cpd_set_lease(struct pa_cpd *cpd, struct pa_pd_lease *lease)
{
	if(cpd->lease == lease)
		return;
	if(cpd->lease)
		list_remove(&cpd->lease_le);
	if(lease)
		list_add(&cpd->lease_le, &lease->cpds);
	cpd->lease = lease;
}

void pa_cp_set_dp(struct pa_cp *cp, struct pa_dp *dp)
{
	if(cp->dp == dp)
		return;

	if(cp->dp)
		list_del(&cp->dp_le);

	if(dp)
		list_add(&cp->dp_le, &dp->cps);

	cp->dp = dp;
	cp->__flags |= PADF_CP_DP;
}

void pa_cp_set_priority(struct pa_cp *cp, uint8_t priority)
{
	PA_SET_SCALAR(cp->priority, priority, cp->__flags, PADF_CP_PRIORITY);
}

void pa_cp_set_authoritative(struct pa_cp *cp, bool authoritative)
{
	PA_SET_SCALAR(cp->authoritative, authoritative, cp->__flags, PADF_CP_AUTHORITY);
}

void pa_cp_set_advertised(struct pa_cp *cp, bool adv)
{
	PA_SET_SCALAR(cp->advertised, adv, cp->__flags, PADF_CP_ADVERTISE);
}

void pa_cp_set_apply_to(struct pa_cp *cp, hnetd_time_t delay)
{
	if(delay >= 0) {
		if(delay > INT32_MAX)
			delay = INT32_MAX;
		uloop_timeout_set(&cp->apply_to, (int) delay);
	} else if (cp->apply_to.pending){
		uloop_timeout_cancel(&cp->apply_to);
	}
}

void pa_cp_destroy(struct pa_cp *cp)
{
	L_DEBUG("Destroying "PA_CP_L, PA_CP_LA(cp));
	pa_cp_set_dp(cp, NULL);

	switch (cp->type) {
	case PA_CPT_L:
		pa_cpl_set_iface(_pa_cpl(cp), NULL);
		if(_pa_cpl(cp)->laa)
			pa_aa_destroy(&_pa_cpl(cp)->laa->aa);
		break;
	case PA_CPT_D:
		pa_cpd_set_lease(_pa_cpd(cp), NULL);
		break;
	case PA_CPT_X:
	case PA_CPT_ANY: //To avoid warning
		break;
	}

	if(cp->apply_to.pending)
		uloop_timeout_cancel(&cp->apply_to);
	list_del(&cp->le);
	free(cp);
}

void pa_cp_notify(struct pa_cp *cp)
{
	if(cp->__flags & PADF_CP_CREATED) {
		L_DEBUG("Created "PA_CP_L, PA_CP_LA(cp));
	}
	PA_NOTIFY(cp->pa_data, cps, cp, pa_cp_destroy(cp));
}

struct pa_eaa *__pa_eaa_get(struct pa_data *data, const struct in6_addr *addr, const struct pa_rid *rid)
{
	struct pa_eaa *eaa;
	pa_for_each_eaa(eaa, data) {
		if(!PA_RIDCMP(rid, &eaa->rid) &&
				!memcmp(addr, &eaa->aa.address, sizeof(struct in6_addr)))
			return eaa;
	}
	return NULL;
}

struct pa_eaa *pa_eaa_get(struct pa_data *data, const struct in6_addr *addr, const struct pa_rid *rid, bool goc)
{
	struct pa_eaa *eaa;

	if((eaa = __pa_eaa_get(data, addr, rid)) || !goc)
		return eaa;

	L_DEBUG("Creating eaa for %s from "PA_RID_L , ADDR_REPR(addr), PA_RID_LA(rid));
	PA_P_ALLOC(eaa);
	PA_RIDCPY(&eaa->rid, rid);
	memcpy(&eaa->aa.address, addr, sizeof(struct in6_addr));
	eaa->aa.local = false;
	eaa->aa.__flags = PADF_AA_CREATED;
	eaa->iface = NULL;
	list_add(&eaa->le, &data->eaas);
	return eaa;
}

void pa_eaa_set_iface(struct pa_eaa *eaa, struct pa_iface *iface)
{
	PA_SET_IFACE(eaa, iface, eaas, eaa->aa.__flags);
}

void pa_aa_notify(struct pa_data *data, struct pa_aa *aa)
{
	if(aa->__flags & PADF_AA_CREATED) {
			L_INFO("Created "PA_AA_L, PA_AA_LA(aa));
	}
	PA_NOTIFY(data, aas, aa, pa_aa_destroy(aa));
}

struct pa_sp *__pa_sp_get(struct pa_iface *iface, const struct prefix *p)
{
	struct pa_sp *sp;
	pa_for_each_sp_in_iface(sp, iface) {
		if(!prefix_cmp(p, &sp->prefix))
			return sp;
	}
	return NULL;
}

void pa_sp_destroy(struct pa_data *data, struct pa_sp *sp)
{
	L_DEBUG("Destroying "PA_SP_L, PA_SP_LA(sp));
	--data->sp_count;
	--sp->iface->sp_count;
	list_del(&sp->le);
	list_del(&sp->if_le);
	free(sp);
}

void pa_sp_promote(struct pa_data *data, struct pa_sp *sp)
{
	L_DEBUG("Promoting "PA_SP_L, PA_SP_LA(sp));
	list_move(&sp->if_le, &sp->iface->sps);
	list_move(&sp->le, &data->sps);
}

struct pa_sp *pa_sp_get(struct pa_data *data, struct pa_iface *iface, const struct prefix *p, bool goc)
{
	struct pa_sp *sp;
	if((sp = __pa_sp_get(iface, p)) || !goc)
		return sp;

	if(!data->conf.max_sp || !data->conf.max_sp_per_if)
		return NULL;

	PA_P_ALLOC(sp);
	prefix_cpy(&sp->prefix, p);
	sp->iface = iface;
	list_add(&sp->if_le, &iface->sps);
	list_add(&sp->le, &data->sps);
	data->sp_count++;
	iface->sp_count++;
	L_DEBUG("Created "PA_SP_L, PA_SP_LA(sp));

	/* remove last if too many sps */
	struct pa_sp *last;
	if(data->conf.max_sp_per_if < iface->sp_count) {
		last = list_last_entry(&iface->sps, struct pa_sp, if_le);
		pa_sp_destroy(data, last);
	} else if (data->conf.max_sp < data->sp_count) {
		last = list_last_entry(&data->sps, struct pa_sp, le);
		pa_sp_destroy(data, last);
	}

	return sp;
}

struct pa_sa *__pa_sa_get(struct pa_data *data, const struct in6_addr *addr)
{
	struct pa_sa *sa;
	pa_for_each_sa_reverse(sa, data) {
		if(!memcmp(addr, &sa->addr, sizeof(struct in6_addr)))
			return sa;
	}
	return NULL;
}

void pa_sa_destroy(struct pa_data *data, struct pa_sa *sa)
{
	L_DEBUG("Destroying "PA_SA_L, PA_SA_LA(sa));
	--data->sa_count;
	list_del(&sa->le);
	free(sa);
}


struct pa_sa *pa_sa_get(struct pa_data *data, const struct in6_addr *addr, bool goc)
{
	struct pa_sa *sa;
	if((sa = __pa_sa_get(data, addr)) || !goc)
		return sa;

	if(!data->conf.max_sa)
		return NULL;

	PA_P_ALLOC(sa);
	memcpy(&sa->addr, addr, sizeof(struct in6_addr));
	list_add(&sa->le, &data->sas);
	data->sa_count++;
	L_DEBUG("Created "PA_SA_L, PA_SA_LA(sa));

	/* remove last if too many sps */
	struct pa_sa *last;
	if (data->conf.max_sa < data->sa_count) {
		last = list_last_entry(&data->sas, struct pa_sa, le);
		pa_sa_destroy(data, last);
	}

	return sa;
}

void pa_sa_promote(struct pa_data *data, struct pa_sa *sa)
{
	L_DEBUG("Promoting "PA_SA_L, PA_SA_LA(sa));
	list_move(&sa->le, &data->sas);
}

struct pa_iface *__pa_iface_get(struct pa_data *data, const char *ifname)
{
	struct pa_iface *iface;
	pa_for_each_iface(iface, data) {
		if(!strcmp(iface->ifname, ifname))
			return iface;
	}
	return NULL;
}

struct pa_iface *pa_iface_get(struct pa_data *data, const char *ifname, bool goc)
{
	struct pa_iface *iface;

	if(strlen(ifname) >= IFNAMSIZ)
		return NULL;

	if((iface = __pa_iface_get(data, ifname)) || !goc)
		return iface;

	PA_P_ALLOC(iface);
	strcpy(iface->ifname, ifname);
	INIT_LIST_HEAD(&iface->aps);
	INIT_LIST_HEAD(&iface->cpls);
	INIT_LIST_HEAD(&iface->eaas);
	INIT_LIST_HEAD(&iface->ldps);
	INIT_LIST_HEAD(&iface->sps);
	iface->designated = false;
	iface->do_dhcp = false;
	iface->internal = false;
	iface->ipv4_uplink = false;
	list_add(&iface->le, &data->ifs);
	iface->__flags = PADF_IF_CREATED;
	iface->sp_count = 0;
	iface->prand_ctr[0] = 0;
	iface->prand_ctr[1] = 0;
	L_INFO("Created "PA_IF_L, PA_IF_LA(iface));
	return iface;
}

void pa_iface_set_internal(struct pa_iface *iface, bool internal)
{
	PA_SET_SCALAR(iface->internal, internal, iface->__flags, PADF_IF_INTERNAL);
}

void pa_iface_set_dodhcp(struct pa_iface *iface, bool dodhcp)
{
	PA_SET_SCALAR(iface->do_dhcp, dodhcp, iface->__flags, PADF_IF_DODHCP);
}

void pa_iface_destroy(struct pa_data *data, struct pa_iface *iface)
{
	L_INFO("Destroying "PA_IF_L, PA_IF_LA(iface));

	if(data->ipv4.iface == iface)
		data->ipv4.iface = NULL;

	while(!list_empty(&iface->aps))
		pa_ap_destroy(data, list_first_entry(&iface->aps, struct pa_ap, if_le));

	while(!list_empty(&iface->cpls))
		pa_cp_destroy(&(list_first_entry(&iface->cpls, struct pa_cpl, if_le))->cp);

	while(!list_empty(&iface->ldps))
		pa_dp_destroy(&(list_first_entry(&iface->ldps, struct pa_ldp, if_le))->dp);

	while(!list_empty(&iface->eaas))
		pa_aa_destroy(&(list_first_entry(&iface->eaas, struct pa_eaa, if_le))->aa);

	while(!list_empty(&iface->sps))
		pa_sp_destroy(data, list_first_entry(&iface->sps, struct pa_sp, if_le));

	list_del(&iface->le);
	free(iface);
}

void pa_iface_notify(struct pa_data *data, struct pa_iface *iface)
{
	PA_NOTIFY(data, ifs, iface, pa_iface_destroy(data, iface));
}

void pa_flood_set_rid(struct pa_data *data, const struct pa_rid *rid)
{
	if(!PA_RIDCMP(rid, &data->flood.rid))
		return;

	L_NOTICE("Setting rid "PA_RID_L, PA_RID_LA(rid));
	PA_RIDCPY(&data->flood.rid, rid);
	data->flood.__flags |= PADF_FLOOD_RID;
}

void pa_flood_set_flooddelays(struct pa_data *data, hnetd_time_t delay, hnetd_time_t ll_delay)
{
	if(data->flood.flooding_delay == delay && data->flood.flooding_delay_ll == ll_delay)
		return;

	L_INFO("Setting flooding delays %lld - %lld",
               (long long)delay, (long long)ll_delay);
	data->flood.flooding_delay = delay;
	data->flood.flooding_delay_ll = ll_delay;
	data->flood.__flags |= PADF_FLOOD_DELAY;
}

void pa_flood_notify(struct pa_data *data)
{
	PA_NOTIFY(data, flood, &data->flood, );
}

void pa_ipv4_set_uplink(struct pa_data *data, struct pa_iface *iface)
{
	if(data->ipv4.iface == iface)
		return;

	L_INFO("Setting IPv4 uplink interface "PA_IF_L, PA_IF_LA(iface));
	data->ipv4.iface = iface;
	data->ipv4.__flags |= PADF_IPV4_IFACE;
}

void pa_ipv4_set_dhcp(struct pa_data *data, const void *dhcp_data, size_t dhcp_len)
{
	L_DEBUG("Setting IPv4 DHCP");
	__pa_set_dhcp(&data->ipv4.dhcp_data, &data->ipv4.dhcp_len,
			dhcp_data, dhcp_len, &data->ipv4.__flags);
}

void pa_ipv4_notify(struct pa_data *data)
{
	PA_NOTIFY(data, ipv4, &data->ipv4, );
}

void pa_data_subscribe(struct pa_data *data, struct pa_data_user *user)
{
	L_INFO("Somebody subscribed (%p).", user);
	list_add(&user->le, &data->users);
}

void pa_data_unsubscribe(struct pa_data_user *user)
{
	L_INFO("Somebody unsubscribed (%p).", user);
	list_del(&user->le);
}

void pa_data_conf_defaults(struct pa_data_conf *conf)
{
	conf->max_sp = PAD_CONF_DFLT_MAX_SP;
	conf->max_sp_per_if = PAD_CONF_DFLT_MAX_SP_P_IF;
	conf->max_sa = PAD_CONF_DFLT_MAX_SA;
}

void pa_data_init(struct pa_data *data, const struct pa_data_conf *conf)
{
	L_NOTICE("Initializing data structure.");

	if(conf)
		memcpy(&data->conf, conf, sizeof(struct pa_data_conf));
	else
		pa_data_conf_defaults(&data->conf);

	avl_init(&data->aps, pa_data_avl_prefix_cmp, true, NULL);
	INIT_LIST_HEAD(&data->ifs);
	INIT_LIST_HEAD(&data->eaas);
	INIT_LIST_HEAD(&data->dps);
	INIT_LIST_HEAD(&data->cps);
	INIT_LIST_HEAD(&data->sps);
	INIT_LIST_HEAD(&data->sas);
	INIT_LIST_HEAD(&data->users);

	data->flood.flooding_delay = PAD_FLOOD_DELAY_DEFAULT;
	data->flood.flooding_delay_ll = PAD_FLOOD_DELAY_LL_DEFAULT;
	data->flood.aa_ll_enabled = PAD_FLOOD_AA_LL_ENABLED_DEFAULT;
	memset(&data->flood.rid, 0, sizeof(struct pa_rid));
	data->flood.__flags = 0;

	data->ipv4.dhcp_data = NULL;
	data->ipv4.dhcp_len = 0;
	data->ipv4.iface = NULL;
	data->ipv4.__flags = 0;

	data->sp_count = 0;
	data->sa_count = 0;
}

void pa_data_term(struct pa_data *data)
{
	L_NOTICE("Terminating database structure.");

	if(data->ipv4.dhcp_data) {
		free(data->ipv4.dhcp_data);
		data->ipv4.dhcp_data = NULL;
		data->ipv4.dhcp_len = 0;
	}

	struct pa_ap *ap;
	while(!avl_is_empty(&data->aps))
		pa_ap_destroy(data, avl_first_element(&data->aps, ap, avl_node));

	while(!list_empty(&data->cps))
		pa_cp_destroy( list_first_entry(&data->cps, struct pa_cp, le));

	while(!list_empty(&data->dps))
		pa_dp_destroy(list_first_entry(&data->dps, struct pa_dp, le));

	while(!list_empty(&data->eaas))
		pa_aa_destroy(&(list_first_entry(&data->eaas, struct pa_eaa, le))->aa);

	while(!list_empty(&data->sps))
		pa_sp_destroy(data, list_first_entry(&data->sps, struct pa_sp, le));

	while(!list_empty(&data->sas))
			pa_sa_destroy(data, list_first_entry(&data->sas, struct pa_sa, le));

	while(!list_empty(&data->ifs))
		pa_iface_destroy(data, list_first_entry(&data->ifs, struct pa_iface, le));
}
<|MERGE_RESOLUTION|>--- conflicted
+++ resolved
@@ -479,6 +479,7 @@
 	if((cp = __pa_cp_get(data, prefix)) || !goc)
 		return (type == PA_CPT_ANY || (cp && cp->type == type))?cp:NULL;
 
+	L_DEBUG("Create cp from prefix %s", PREFIX_REPR(prefix));
 	switch (type) {
 		case PA_CPT_L:
 			cp = malloc(sizeof(struct pa_cpl));
@@ -519,11 +520,6 @@
 		break;
 	}
 
-<<<<<<< HEAD
-=======
-	L_DEBUG("Create cp from prefix %s", PREFIX_REPR(prefix));
-	PA_P_ALLOC(cp);
->>>>>>> faaa2ec8
 	prefix_cpy(&cp->prefix, prefix);
 	cp->pa_data = data;
 
@@ -536,11 +532,6 @@
 	cp->apply_to.cb = _pa_cp_apply_to;
 	cp->dp = NULL;
 	cp->__flags = PADF_CP_CREATED;
-<<<<<<< HEAD
-
-	L_DEBUG("Created "PA_CP_L, PA_CP_LA(cp));
-=======
->>>>>>> faaa2ec8
 	return cp;
 }
 
