/*
 * $Id: hncp.c $
 *
 * Author: Markus Stenberg <markus stenberg@iki.fi>
 *
 * Copyright (c) 2013 cisco Systems, Inc.
 *
 * Created:       Wed Nov 20 16:00:31 2013 mstenber
<<<<<<< HEAD
 * Last modified: Thu Oct 23 19:35:31 2014 mstenber
 * Edit time:     742 min
=======
 * Last modified: Thu Oct 30 14:15:04 2014 mstenber
 * Edit time:     756 min
>>>>>>> 562cf699
 *
 */

#include "hncp_i.h"
#include <libubox/md5.h>
#include <net/ethernet.h>
#include <arpa/inet.h>

int hncp_node_cmp(hncp_node n1, hncp_node n2)
{
  return memcmp(&n1->node_identifier_hash, &n2->node_identifier_hash,
                HNCP_HASH_LEN);
}

static int
compare_nodes(const void *a, const void *b, void *ptr __unused)
{
  hncp_node n1 = (hncp_node) a, n2 = (hncp_node) b;

  return hncp_node_cmp(n1, n2);
}

void hncp_schedule(hncp o)
{
  if (o->io_init_done)
    {
      if (o->immediate_scheduled)
        return;
      hncp_io_schedule(o, 0);
      o->immediate_scheduled = true;
    }
  else
    o->should_schedule = true;
}

void hncp_node_set(hncp_node n, uint32_t update_number,
                   hnetd_time_t t, struct tlv_attr *a)
{
  struct tlv_attr *a_valid = a;
  bool node_hash_changed = true;
  bool should_schedule = false;

  L_DEBUG("hncp_node_set %s update #%d %p (@%lld (-%lld))",
          HNCP_NODE_REPR(n), (int) update_number, a,
          (long long)t, (long long)(hnetd_time()-t));

  /* If new data is set, consider if similar, and if not,
   * handle version check  */
  if (a)
    {
      if (n->tlv_container && tlv_attr_equal(n->tlv_container, a))
        {
          if (n->tlv_container != a)
            {
              free(a);
              a = n->tlv_container;
            }
          a_valid = n->tlv_container_valid;
          node_hash_changed = false; /* provisionally, depend on update#  */
        }
      else
        {
          uint32_t version = 0;
#if L_LEVEL >= LOG_ERR
          const char *agent = NULL;
          int agent_len = 0;
#endif /* L_LEVEL >= LOG_ERR */
          struct tlv_attr *va;
          hncp_node on = n->hncp->own_node;

          tlv_for_each_attr(va, a)
            {
              if (tlv_id(va) == HNCP_T_VERSION &&
                  tlv_len(va) >= sizeof(hncp_t_version_s))
                {
                  hncp_t_version v = tlv_data(va);
                  version = ntohl(v->version);
#if L_LEVEL >= LOG_ERR
                  agent = v->user_agent;
                  agent_len = tlv_len(va) - sizeof(hncp_t_version_s);
#endif /* L_LEVEL >= LOG_ERR */
                  break;
                }
            }
          if (on && on != n && on->version && version != on->version)
            a_valid = NULL;
          if (a && n->version != version)
            {
              if (!a_valid)
                L_ERR("Incompatible node: %s version %u (%.*s) != %u",
                      HNCP_NODE_REPR(n), version, agent_len, agent, on->version);
              else if (!n->version)
                L_INFO("%s runs %.*s",
                       HNCP_NODE_REPR(n), agent_len, agent);
              n->version = version;
            }
        }
      n->hncp->graph_dirty = true;
      should_schedule = true;
    }

  /* Replace update number if any */
  if (n->update_number != update_number)
    {
      node_hash_changed = true;
      n->update_number = update_number;
    }

  /* Replace origination time if any */
  if (t)
    n->origination_time = t;

  /* Replace data (if it is a different pointer) */
  if (n->tlv_container != a)
    {
      if (n->last_reachable_prune == n->hncp->last_prune)
        hncp_notify_subscribers_tlvs_changed(n, n->tlv_container_valid,
                                             a_valid);
      if (n->tlv_container)
        free(n->tlv_container);
      n->tlv_container = a;
      n->tlv_container_valid = a_valid;
      n->tlv_index_dirty = true;
    }

  /* If something that affects network hash has changed,
   * set various flags + schedule hncp_run. */
  if (node_hash_changed)
    {
      n->node_data_hash_dirty = true;
      n->hncp->network_hash_dirty = true;
      should_schedule = true;
    }

  if (should_schedule)
    hncp_schedule(n->hncp);
}


static void update_node(__unused struct vlist_tree *t,
                        struct vlist_node *node_new,
                        struct vlist_node *node_old)
{
  hncp o = container_of(t, hncp_s, nodes);
  hncp_node n_old = container_of(node_old, hncp_node_s, in_nodes);
  __unused hncp_node n_new = container_of(node_new, hncp_node_s, in_nodes);

  if (n_old == n_new)
    return;
  if (n_old)
    {
      hncp_node_set(n_old, 0, 0, NULL);
      if (n_old->tlv_index)
        free(n_old->tlv_index);
      free(n_old);
    }
  if (n_new)
    {
      n_new->node_data_hash_dirty = true;
      n_new->tlv_index_dirty = true;
      /* By default unreachable */
      n_new->last_reachable_prune = o->last_prune - 1;
    }
  o->network_hash_dirty = true;
  o->graph_dirty = true;
  hncp_schedule(o);
}


static int
compare_tlvs(const void *a, const void *b, void *ptr __unused)
{
  hncp_tlv t1 = (hncp_tlv) a, t2 = (hncp_tlv) b;

  return tlv_attr_cmp(&t1->tlv, &t2->tlv);
}

static void update_tlv(struct vlist_tree *t,
                       struct vlist_node *node_new,
                       struct vlist_node *node_old)
{
  hncp o = container_of(t, hncp_s, tlvs);
  hncp_tlv t_old = container_of(node_old, hncp_tlv_s, in_tlvs);
  __unused hncp_tlv t_new = container_of(node_new, hncp_tlv_s, in_tlvs);

  if (t_old)
    {
      hncp_notify_subscribers_local_tlv_changed(o, &t_old->tlv, false);
      free(t_old);
    }
  if (t_new)
    hncp_notify_subscribers_local_tlv_changed(o, &t_new->tlv, true);

  o->tlvs_dirty = true;
  hncp_schedule(o);
}

static int
compare_links(const void *a, const void *b, void *ptr __unused)
{
  hncp_link t1 = (hncp_link) a, t2 = (hncp_link) b;

  return strcmp(t1->ifname, t2->ifname);
}

bool hncp_link_join(hncp_link l)
{
  hncp o = l->hncp;

  if (!hncp_io_set_ifname_enabled(o, l->ifname, true))
    {
      l->join_pending = true;
      o->join_failed_time = hncp_time(l->hncp);
      return false;
    }
  l->join_pending = false;
  return true;
}

static void update_link(struct vlist_tree *t,
                        struct vlist_node *node_new,
                        struct vlist_node *node_old)
{
  hncp o = container_of(t, hncp_s, links);
  hncp_link t_old = container_of(node_old, hncp_link_s, in_links);
  __unused hncp_link t_new = container_of(node_new, hncp_link_s, in_links);

  if (t_old)
    {
      if (!t_new && o->io_init_done)
        hncp_io_set_ifname_enabled(o, t_old->ifname, false);
      vlist_flush_all(&t_old->neighbors);
      free(t_old);
    }
  else
    {
      hncp_link_join(t_new);
    }
  o->links_dirty = true;
  hncp_schedule(o);
}

static int
compare_neighbors(const void *a, const void *b, void *ptr __unused)
{
  hncp_neighbor n1 = (hncp_neighbor) a, n2 = (hncp_neighbor) b;
  int r;

  r = memcmp(&n1->node_identifier_hash, &n2->node_identifier_hash,
             HNCP_HASH_LEN);
  if (r)
    return r;
  return memcmp(&n1->iid, &n2->iid, sizeof(n1->iid));
}

static void update_neighbor(struct vlist_tree *t,
                            struct vlist_node *node_new,
                            struct vlist_node *node_old)
{
  hncp_link l = container_of(t, hncp_link_s, neighbors);
  hncp o = l->hncp;
  hncp_neighbor t_old = container_of(node_old, hncp_neighbor_s, in_neighbors);
  hncp_neighbor t_new = container_of(node_new, hncp_neighbor_s, in_neighbors);

  /* New doesn't mean anything, before it has last_response set. */
  if (t_new)
    return;
  if (t_old->last_response)
    {
      o->links_dirty = true;
      hncp_schedule(o);
    }
  free(t_old);
}

void hncp_calculate_hash(const void *buf, int len, hncp_hash dest)
{
  md5_ctx_t ctx;

  md5_begin(&ctx);
  md5_hash(buf, len, &ctx);
  md5_end(dest, &ctx);
}


hncp_node hncp_find_node_by_hash(hncp o, hncp_hash h, bool create)
{
  hncp_node ch = container_of(h, hncp_node_s, node_identifier_hash);
  hncp_node n = vlist_find(&o->nodes, ch, ch, in_nodes);

  if (n)
    return n;
  if (!create)
    return NULL;
  n = calloc(1, sizeof(*n));
  if (!n)
    return false;
  n->node_identifier_hash = *h;
  n->hncp = o;
  n->tlv_index_dirty = true;
  vlist_add(&o->nodes, &n->in_nodes, n);
  return n;
}

bool hncp_init(hncp o, const void *node_identifier, int len)
{
  hncp_hash_s h;

  memset(o, 0, sizeof(*o));
  INIT_LIST_HEAD(&o->subscribers);
  vlist_init(&o->nodes, compare_nodes, update_node);
  o->nodes.keep_old = true;
  vlist_init(&o->tlvs, compare_tlvs, update_tlv);
  vlist_init(&o->links, compare_links, update_link);
  INIT_LIST_HEAD(&o->link_confs);
  hncp_calculate_hash(node_identifier, len, &h);
  if (inet_pton(AF_INET6, HNCP_MCAST_GROUP, &o->multicast_address) < 1) {
    L_ERR("unable to inet_pton multicast group address");
    return false;
  }
  o->first_free_iid = 1;
  o->last_prune = 1;
  /* this way new nodes with last_prune=0 won't be reachable */
  return hncp_set_own_hash(o, &h);
}

bool hncp_set_own_hash(hncp o, hncp_hash h)
{
  if (o->own_node)
    {
      vlist_delete(&o->nodes, &o->own_node->in_nodes);
      o->own_node = NULL;
    }
  hncp_node n = hncp_find_node_by_hash(o, h, true);
  if (!n)
    {
      L_ERR("unable to create own node");
      return false;
    }
  o->own_node = n;
  o->tlvs_dirty = true; /* by default, they are, even if no neighbors yet. */
  n->last_reachable_prune = o->last_prune; /* we're always reachable */
  hncp_schedule(o);
  return true;
}

hncp hncp_create(void)
{
  hncp o;
  unsigned char buf[ETHER_ADDR_LEN * 2], *c = buf;

  /* hncp_init does memset 0 -> we can just malloc here. */
  o = malloc(sizeof(*o));
  if (!o)
    return NULL;
  c += hncp_io_get_hwaddrs(buf, sizeof(buf));
  if (c == buf) {
    L_ERR("no hardware address available, fatal error");
    goto err;
  }
  if (!hncp_init(o, buf, c-buf))
    goto err;
  if (!hncp_io_init(o))
    goto err2;
  o->io_init_done = true;
  if (o->should_schedule)
    hncp_schedule(o);

  struct __packed {
    hncp_t_version_s h;
    char agent[32];
  } data;
  data.h.version = htonl(HNCP_VERSION);
  int alen = snprintf(data.agent, sizeof(data.agent),
                      "hnetd-%s", STR(HNETD_VERSION));
  hncp_add_tlv_raw(o, HNCP_T_VERSION, &data, sizeof(data.h) + alen);

  return o;
 err2:
  vlist_flush_all(&o->nodes);
 err:
  free(o);
  return NULL;
}

void hncp_uninit(hncp o)
{
  o->io_init_done = false; /* cannot schedule anything anymore after this. */

  /* TLVs should be freed first; they're local phenomenom, but may be
   * reflected on links/nodes. */
  vlist_flush_all(&o->tlvs);

  /* Link destruction will refer to node -> have to be taken out
   * before nodes. */
  vlist_flush_all(&o->links);

  /* All except own node should be taken out first. */
  vlist_update(&o->nodes);
  o->own_node->in_nodes.version = -1;
  vlist_flush(&o->nodes);

  /* Finally, we can kill own node too. */
  vlist_flush_all(&o->nodes);

  /* Get rid of TLV index. */
  if (o->num_tlv_indexes)
    free(o->tlv_type_to_index);
}

void hncp_destroy(hncp o)
{
  if (!o) return;
  hncp_io_uninit(o);
  hncp_uninit(o);
  free(o);
}

hncp_node hncp_get_first_node(hncp o)
{
  hncp_node n;

  if (avl_is_empty(&o->nodes.avl))
    return NULL;
  n = avl_first_element(&o->nodes.avl, n, in_nodes.avl);
  if (n->last_reachable_prune == o->last_prune)
    return n;
  return hncp_node_get_next(n);
}

static hncp_tlv _add_tlv(hncp o, struct tlv_attr *tlv)
{
  hncp_tlv t;
  int s = tlv_pad_len(tlv);

  t = calloc(1, sizeof(*t) + s - sizeof(*tlv));
  if (!t) return NULL;
  memcpy(&t->tlv, tlv, s);
  vlist_add(&o->tlvs, &t->in_tlvs, t);
  return t;
}

struct tlv_attr *hncp_update_tlv(hncp o, struct tlv_attr *tlv, bool add)
{
  if (add)
    {
      hncp_tlv t = _add_tlv(o, tlv);

      if (t)
        {
          /* These are not expired. */
          t->in_tlvs.version = -1;
          return &t->tlv;
        }
    }
  else
    {
      /* kids, don't do this at home, the pointer itself is invalid,
         but it _should_ work as comparison operator only operates on
         n->tlv. */
      hncp_tlv t = container_of(tlv, hncp_tlv_s, tlv);
      hncp_tlv old = vlist_find(&o->tlvs, t, t, in_tlvs);

      if (old)
        {
          vlist_delete(&o->tlvs, &old->in_tlvs);
          return (void *)1;
        }
    }
  return NULL;
}

struct tlv_attr *hncp_update_tlv_raw(hncp o,
                                     uint16_t type, void *data, uint16_t len,
                                     bool add)
{
  struct tlv_attr *a = alloca(TLV_SIZE + len);

  if (!a)
    return NULL;
  tlv_init(a, type, len + TLV_SIZE);
  memcpy(tlv_data(a), data, len);
  tlv_fill_pad(a);
  return hncp_update_tlv(o, a, add);
}


int hncp_remove_tlvs_by_type(hncp o, int type)
{
  hncp_tlv t, t2;
  int c = 0;

  avl_for_each_element_safe(&o->tlvs.avl, t, in_tlvs.avl, t2)
    {
      if ((int)tlv_id(&t->tlv) == type)
        if (hncp_remove_tlv(o, &t->tlv))
          c++;
    }
  return c;
}

static void hncp_link_conf_set_default(hncp_link_conf conf, const char *ifname)
{
	conf->trickle_imin = HNCP_TRICKLE_IMIN;
	conf->trickle_imax = HNCP_TRICKLE_IMAX;
	conf->trickle_k = HNCP_TRICKLE_K;
	conf->ping_worried_t = HNCP_INTERVAL_WORRIED;
	conf->ping_retry_base_t = HNCP_INTERVAL_BASE;
	conf->ping_retries = HNCP_INTERVAL_RETRIES;
	strncpy(conf->dnsname, ifname, sizeof(conf->ifname));
	strncpy(conf->ifname, ifname, sizeof(conf->ifname));
}

hncp_link_conf hncp_if_find_conf_by_name(hncp o, const char *ifname)
{
	hncp_link_conf conf;
	list_for_each_entry(conf, &o->link_confs, in_link_confs) {
		if(!strcmp(ifname, conf->ifname))
			return conf;
	}

	if(!(conf = malloc(sizeof(hncp_link_conf_s))))
		return NULL;

	hncp_link_conf_set_default(conf, ifname);
	list_add(&conf->in_link_confs, &o->link_confs);
	return conf;
}

hncp_link hncp_find_link_by_name(hncp o, const char *ifname, bool create)
{
  hncp_link cl = container_of(ifname, hncp_link_s, ifname[0]);
  hncp_link l;

  if (!ifname || !*ifname)
    return NULL;

  l = vlist_find(&o->links, cl, cl, in_links);

  if (create && !l)
    {
      l = (hncp_link) calloc(1, sizeof(*l));
      if (!l)
        return NULL;
      l->conf = hncp_if_find_conf_by_name(o, ifname);
      if(!l->conf) {
    	  free(l);
    	  return NULL;
      }
      l->hncp = o;
      l->iid = o->first_free_iid++;
      vlist_init(&l->neighbors, compare_neighbors, update_neighbor);
      strcpy(l->ifname, ifname);
      vlist_add(&o->links, &l->in_links, l);
    }
  return l;
}

hncp_link hncp_find_link_by_id(hncp o, uint32_t link_id)
{
  hncp_link l;
  /* XXX - this could be also made more efficient. Oh well. */
  vlist_for_each_element(&o->links, l, in_links)
    if (l->iid == link_id)
      return l;
  return NULL;
}

bool hncp_if_set_enabled(hncp o, const char *ifname, bool enabled)
{
  hncp_link l = hncp_find_link_by_name(o, ifname, false);

  L_DEBUG("hncp_if_set_enabled %s %s",
          ifname, enabled ? "enabled" : "disabled");
  if (!enabled)
    {
      if (!l)
        return false;
      hncp_notify_subscribers_link_changed(l);
      vlist_delete(&o->links, &l->in_links);
      return true;
    }
  if (l)
    return false;
  l = hncp_find_link_by_name(o, ifname, true);
  if (l)
    hncp_notify_subscribers_link_changed(l);
  return l != NULL;
}


bool hncp_node_is_self(hncp_node n)
{
  return n->hncp->own_node == n;
}

hncp_node hncp_node_get_next(hncp_node n)
{
  hncp o = n->hncp;
  hncp_node last = avl_last_element(&o->nodes.avl, n, in_nodes.avl);

  if (!n || n == last)
    return NULL;
  while (1)
    {
      n = avl_next_element(n, in_nodes.avl);
      if (n->last_reachable_prune == o->last_prune)
        return n;
      if (n == last)
        return NULL;
    }
}

static struct tlv_attr *_produce_new_tlvs(hncp_node n)
{
  struct tlv_buf tb;
  hncp o = n->hncp;
  hncp_tlv t;

  if (!o->tlvs_dirty)
    return NULL;

  /* Dump the contents of hncp->tlvs to single tlv_buf. */
  /* Based on whether or not that would cause change in things, 'do stuff'. */
  memset(&tb, 0, sizeof(tb));
  tlv_buf_init(&tb, 0); /* not passed anywhere */
  vlist_for_each_element(&o->tlvs, t, in_tlvs)
    {
      struct tlv_attr *a = tlv_put_raw(&tb, &t->tlv, tlv_pad_len(&t->tlv));
      if (!a)
        {
          L_ERR("hncp_self_flush: tlv_put_raw failed?!?");
          tlv_buf_free(&tb);
          return NULL;
        }
      tlv_fill_pad(a);
    }
  tlv_fill_pad(tb.head);

  /* Ok, all puts _did_ succeed. */
  o->tlvs_dirty = false;

  if (n->tlv_container && tlv_attr_equal(tb.head, n->tlv_container))
    {
      tlv_buf_free(&tb);
      return NULL;
    }
  return tb.head;
}

void hncp_self_flush(hncp_node n)
{
  hncp o = n->hncp;
  hncp_link l;
  hncp_neighbor ne;
  struct tlv_attr *a, *a2;

  if (o->links_dirty)
    {
      L_DEBUG("hncp_self_flush: handling links_dirty");
      o->links_dirty = false;
      /* Rather crude: We simply get rid of existing link TLVs, and
       * publish new ones. Assumption: Whatever is added using
       * hncp_add_tlv will have version=-1, and dynamically generated
       * content (like links) won't => we can just add the new entries
       * and ignore manually added and/or outdated things. */
      vlist_update(&o->tlvs);

      vlist_for_each_element(&o->links, l, in_links)
        {
          vlist_for_each_element(&l->neighbors, ne, in_neighbors)
            {
              /* If we don't assume bidirectional reachability, only
               * advertise nodes that _do_ respond to our unicast at
               * least once. */
              if (!ne->last_response)
                continue;

              unsigned char buf[TLV_SIZE + sizeof(hncp_t_node_data_neighbor_s)];
              struct tlv_attr *nt = (struct tlv_attr *)buf;

              tlv_init(nt,
                       HNCP_T_NODE_DATA_NEIGHBOR,
                       TLV_SIZE + sizeof(hncp_t_node_data_neighbor_s));
              hncp_t_node_data_neighbor d = tlv_data(nt);

              d->neighbor_node_identifier_hash = ne->node_identifier_hash;
              d->neighbor_link_id = cpu_to_be32(ne->iid);
              d->link_id = cpu_to_be32(l->iid);

              _add_tlv(o, nt);
            }
        }

      vlist_flush(&o->tlvs);
    }

  if (!(a = _produce_new_tlvs(n)) && !o->republish_tlvs)
    {
      L_DEBUG("hncp_self_flush: state did not change -> nothing to flush");
      return;
    }

  L_DEBUG("hncp_self_flush: notify about to republish tlvs");
  hncp_notify_subscribers_about_to_republish_tlvs(n);

  o->republish_tlvs = false;
  a2 = _produce_new_tlvs(n);
  if (a2)
    {
      if (a)
        free(a);
      a = a2;
    }
  hncp_node_set(n, ++n->update_number, hncp_time(o),
                a ? a : n->tlv_container);
}

struct tlv_attr *hncp_node_get_tlvs(hncp_node n)
{
  return n->tlv_container_valid;
}


void hncp_calculate_node_data_hash(hncp_node n)
{
  md5_ctx_t ctx;
  int l;
  unsigned char buf[TLV_SIZE + sizeof(hncp_t_node_data_header_s)];
  struct tlv_attr *h = (struct tlv_attr *)buf;
  hncp_t_node_data_header ndh = tlv_data(h);

  if (!n->node_data_hash_dirty)
    return;

  l = n->tlv_container ? tlv_len(n->tlv_container) : 0;
  tlv_init(h, HNCP_T_NODE_DATA, sizeof(buf) + l);
  ndh->node_identifier_hash = n->node_identifier_hash;
  ndh->update_number = cpu_to_be32(n->update_number);
  md5_begin(&ctx);
  md5_hash(buf, sizeof(buf), &ctx);
  if (l)
    md5_hash(tlv_data(n->tlv_container), l, &ctx);
  md5_end(&n->node_data_hash, &ctx);
  n->node_data_hash_dirty = false;
  L_DEBUG("hncp_calculate_node_data_hash @%p %llx=%llx%s",
          n->hncp, hncp_hash64(&n->node_identifier_hash),
          hncp_hash64(&n->node_data_hash),
          n == n->hncp->own_node ? " [self]" : "");
}

void hncp_calculate_network_hash(hncp o)
{
  hncp_node n;
  md5_ctx_t ctx;

  if (!o->network_hash_dirty)
    return;
  md5_begin(&ctx);
  hncp_for_each_node(o, n)
    {
      hncp_calculate_node_data_hash(n);
      md5_hash(&n->node_data_hash, HNCP_HASH_LEN, &ctx);
    }
  md5_end(&o->network_hash, &ctx);
  L_DEBUG("hncp_calculate_network_hash @%p =%llx",
          o, hncp_hash64(&o->network_hash));
  o->network_hash_dirty = false;
}

bool
hncp_get_ipv6_address(hncp o, char *prefer_ifname, struct in6_addr *addr)
{
  hncp_link l = NULL;

  if (prefer_ifname)
    l = hncp_find_link_by_name(o, prefer_ifname, false);
  if (!l || !l->has_ipv6_address)
    {
      /* Iterate through the links in order, stopping at one with IPv6
       * address. */
      vlist_for_each_element(&o->links, l, in_links)
        if (l->has_ipv6_address)
          break;
    }
  if (l && l->has_ipv6_address)
    {
      *addr = l->ipv6_address;
      return true;
    }
  return false;
}

bool hncp_add_tlv_index(hncp o, uint16_t type)
{
  if (type < o->tlv_type_to_index_length)
    {
      if (o->tlv_type_to_index[type])
        {
          L_DEBUG("hncp_add_tlv_index called for existing index (type %d)",
                  (int)type);
          return true;
        }
    }
  else
    {
      int old_len = o->tlv_type_to_index_length;
      int old_size = old_len * sizeof(o->tlv_type_to_index[0]);
      int new_len = type + 1;
      int new_size = new_len * sizeof(o->tlv_type_to_index[0]);
      int *ni = realloc(o->tlv_type_to_index, new_size);
      if (!ni)
        return false;
      memset((void *)ni + old_size, 0, new_size - old_size);
      o->tlv_type_to_index = ni;
      o->tlv_type_to_index_length = new_len;
      L_DEBUG("hncp_add_tlv_index grew tlv_type_to_index to %d", new_len);
    }

  L_DEBUG("hncp_add_tlv_index: type #%d = index #%d", type, o->num_tlv_indexes);
  o->tlv_type_to_index[type] = ++o->num_tlv_indexes;

  /* Free existing indexes */
  hncp_node n;
  hncp_for_each_node_including_unreachable(o, n)
    {
      if (n->tlv_index)
        {
          free(n->tlv_index);
          n->tlv_index = NULL;
          n->tlv_index_dirty = true;
        }
      assert(n->tlv_index_dirty);
    }
  return true;
}


void
hncp_link_set_ipv6_address(hncp_link l, const struct in6_addr *addr)
{
  bool has_addr = addr != NULL;

  if (l->has_ipv6_address == has_addr &&
      (!has_addr || memcmp(&l->ipv6_address, addr, sizeof(*addr)) == 0))
    {
      return;
    }
  l->has_ipv6_address = has_addr;
  if (has_addr)
    {
      l->ipv6_address = *addr;
      L_DEBUG("hncp_link_set_ipv6_address: address on %s: %s",
              l->ifname, ADDR_REPR(addr));
    }
  else
    {
      L_DEBUG("hncp_link_set_ipv6_address: no %s any more", l->ifname);
    }
  hncp_notify_subscribers_link_changed(l);
}

bool hncp_if_has_highest_id(hncp o, const char *ifname)
{
  hncp_link l = hncp_find_link_by_name(o, ifname, false);

  /* Who knows if link is not enabled.. e.g. guest mode require us to
   * return true here, though. */
  if (!l)
    return true;

  uint32_t iid = cpu_to_be32(l->iid);
  struct tlv_attr *a;
  hncp_t_node_data_neighbor nh;

  hncp_node_for_each_tlv_with_type(o->own_node, a, HNCP_T_NODE_DATA_NEIGHBOR)
    if ((nh = hncp_tlv_neighbor(a)))
      {
        if (nh->link_id != iid)
          continue;
        if (memcmp(&o->own_node->node_identifier_hash,
                   &nh->neighbor_node_identifier_hash, HNCP_HASH_LEN) < 0)
          return false;
      }
  return true;
}


void
hncp_if_set_ipv6_address(hncp o, const char *ifname, const struct in6_addr *a)
{
  hncp_link l = hncp_find_link_by_name(o, ifname, false);
  if (l)
    hncp_link_set_ipv6_address(l, a);
}

void hncp_node_recalculate_index(hncp_node n)
{
  int size = n->hncp->num_tlv_indexes * 2 * sizeof(n->tlv_index[0]);

  assert(n->tlv_index_dirty);
  if (!n->tlv_index)
    {
      n->tlv_index = calloc(1, size);
      if (!n->tlv_index)
        return;
    }
  else
    {
      memset(n->tlv_index, 0, size);
    }

  hncp o = n->hncp;
  struct tlv_attr *a;
  int type = -1;
  int idx = 0;

  /* Note: This algorithm isn't particularly clever - while linear in
   * speed (O(# of indexes + # of entries in tlv_container), it has bit
   * too significant constant factor for comfort. */
  hncp_node_for_each_tlv(n, a)
    {
      if ((int)tlv_id(a) != type)
        {
          type = tlv_id(a);
          /* No more indexes here -> stop iteration */
          if (type >= o->tlv_type_to_index_length)
            break;
          if (!(idx = o->tlv_type_to_index[type]))
            continue;
          n->tlv_index[2 * idx - 2] = a;
          assert(idx <= n->hncp->num_tlv_indexes);
        }
      if (idx)
        n->tlv_index[2 * idx - 1] = tlv_next(a);
    }
  n->tlv_index_dirty = false;
}<|MERGE_RESOLUTION|>--- conflicted
+++ resolved
@@ -6,13 +6,8 @@
  * Copyright (c) 2013 cisco Systems, Inc.
  *
  * Created:       Wed Nov 20 16:00:31 2013 mstenber
-<<<<<<< HEAD
- * Last modified: Thu Oct 23 19:35:31 2014 mstenber
- * Edit time:     742 min
-=======
- * Last modified: Thu Oct 30 14:15:04 2014 mstenber
- * Edit time:     756 min
->>>>>>> 562cf699
+ * Last modified: Thu Oct 30 14:20:54 2014 mstenber
+ * Edit time:     757 min
  *
  */
 
