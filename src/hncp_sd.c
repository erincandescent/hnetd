/*
 * $Id: hncp_sd.c $
 *
 * Author: Markus Stenberg <markus stenberg@iki.fi>
 *
 * Copyright (c) 2014 cisco Systems, Inc.
 *
 * Created:       Tue Jan 14 14:04:22 2014 mstenber
<<<<<<< HEAD
 * Last modified: Fri Feb  7 12:22:04 2014 mstenber
 * Edit time:     345 min
=======
 * Last modified: Fri Feb  7 11:46:50 2014 mstenber
 * Edit time:     338 min
>>>>>>> 18e26492
 *
 */

/* This module implements the HNCP-based service discovery support.
 *
 * By default, if this isn't enabled, _normal_ DNS based activity
 * across a network should still work (thanks to DNS servers being
 * transmitted as part of prefix options for delegated prefixes and
 * configured appropriately to the clients), but this module provides
 * two extra 'features':
 *
 * - dns-sd configuration for dnsmasq (both records and remote servers)
 *
 * - maintenance of running hybrid proxy on the desired interfaces
 */

#include <unistd.h>
#include <arpa/inet.h>
#include <sys/wait.h>
#include <libubox/md5.h>

#include "hncp_sd.h"
#include "hncp_i.h"
#include "dns_util.h"

#define LOCAL_OHP_ADDRESS "127.0.0.2"
#define LOCAL_OHP_PORT 54
#define OHP_ARGS_MAX_LEN 512
#define OHP_ARGS_MAX_COUNT 64

#define UPDATE_FLAG_DNSMASQ 1
#define UPDATE_FLAG_OHP 2
#define UPDATE_FLAG_DDZ 4

/* How long a timeout we schedule for the actual update (that occurs
 * in a timeout). This effectively sets an upper bound on how
 * frequently the dnsmasq/ohp scripts are called. */
#define UPDATE_TIMEOUT 100

struct hncp_sd_struct
{
  hncp hncp;

  /* HNCP notification subscriber structure */
  hncp_subscriber_s subscriber;

  /* Mask of what we need to update (in a timeout or at republish(ddz)). */
  int should_update;
  struct uloop_timeout timeout;

  /* What we were given as router name base (or just 'r' by default). */
  char router_name_base[DNS_MAX_ESCAPED_L_LEN];
  char router_name[DNS_MAX_ESCAPED_L_LEN];
  /* how many iterations we've added to routername to get our current one. */
  int router_name_iteration;

  char domain[DNS_MAX_ESCAPED_LEN];
  char *dnsmasq_script;
  char *dnsmasq_bonus_file;
  char *ohp_script;

  /* State hashes used to keep track of what has been committed. */
  hncp_hash_s dnsmasq_state;
  hncp_hash_s ohp_state;
};


/* Utility function glommed from platform-generic platform_exec/call. */
static void _fork_execv(char *argv[])
{
  pid_t pid = vfork();

  if (pid == 0) {
    execv(argv[0], argv);
    _exit(128);
  }
  L_DEBUG("hncp_sd calling %s", argv[0]);
  waitpid(pid, NULL, 0);
}

static void _should_update(hncp_sd sd, int v)
{
  L_DEBUG("hncp_sd/should_update:%d", v);
  if ((sd->should_update & v) == v)
    return;
  sd->should_update |= v;
  /* Schedule the timeout (note: we won't configure anything until the
   * churn slows down. This is intentional.) */
  uloop_timeout_set(&sd->timeout, UPDATE_TIMEOUT);
}

/* Convenience wrapper around MD5 hashing */
static bool _sh_changed(md5_ctx_t *ctx, hncp_hash reference)
{
  hncp_hash_s h;

  md5_end(&h, ctx);
  if (memcmp(&h, reference, sizeof(h)))
    {
      *reference = h;
      return true;
    }
  return false;
}

static int _push_reverse_ll(struct prefix *p, uint8_t *buf, int buf_len)
{
  uint8_t *obuf = buf;
  int i;

  if (prefix_is_ipv4(p))
    {
      /* XXX - not sure what plen should be for IPv4 :p */
      /* We care only about last 4 bytes, and only full ones at that
       * (hopefully that will never be a problem). */
      for (i = p->plen / 8 - 1 ; i >= 12 ; i--)
        {
          unsigned char c = p->prefix.s6_addr[i];
          char tbuf[4];
          sprintf(tbuf, "%d", c);

          DNS_PUSH_LABEL_STRING(buf, buf_len, tbuf);
        }
      DNS_PUSH_LABEL_STRING(buf, buf_len, "in-addr");
    }
  else
    {
      for (i = p->plen / 4 - 1 ; i >= 0 ; i--)
        {
          unsigned char c = p->prefix.s6_addr[i / 2];
          char tbuf[2];

          if (i % 2)
            c = c & 0xF;
          else
            c = c >> 4;
          sprintf(tbuf, "%x", c);

          DNS_PUSH_LABEL_STRING(buf, buf_len, tbuf);
        }
      DNS_PUSH_LABEL_STRING(buf, buf_len, "ip6");
    }
  DNS_PUSH_LABEL_STRING(buf, buf_len, "arpa");
  DNS_PUSH_LABEL(buf, buf_len, NULL, 0);
  return buf - obuf;
}

static void _publish_ddzs(hncp_sd sd)
{
  struct tlv_attr *a;
  int i;
  hncp_tlv t;
  hncp_t_assigned_prefix_header ah;

  if (!(sd->should_update & UPDATE_FLAG_DDZ))
    return;
  sd->should_update &= ~UPDATE_FLAG_DDZ;
  L_DEBUG("_publish_ddzs");
  hncp_node_for_each_tlv_i(sd->hncp->own_node, a, i)
    if (tlv_id(a) == HNCP_T_DNS_DELEGATED_ZONE)
      (void)hncp_remove_tlv(sd->hncp, a);
  vlist_for_each_element(&sd->hncp->tlvs, t, in_tlvs)
    {
      a = &t->tlv;
      if (tlv_id(a) == HNCP_T_ASSIGNED_PREFIX)
        {
          /* Forward DDZ handling */
          hncp_t_dns_delegated_zone dh;
          unsigned char buf[sizeof(struct tlv_attr) +
                            sizeof(*dh) +
                            DNS_MAX_ESCAPED_LEN];
          struct tlv_attr *na;
          int r, flen;
          char tbuf[DNS_MAX_ESCAPED_LEN];
          struct in6_addr our_addr;

          if (!hncp_tlv_ap_valid(a))
            {
              L_ERR("invalid ap _published by us: %s", TLV_REPR(a));
              continue;
            }

          ah = tlv_data(a);
          /* Should publish DDZ entry. */
          uint32_t link_id = be32_to_cpu(ah->link_id);

          hncp_link l = hncp_find_link_by_id(sd->hncp, link_id);
          if (!l)
            {
              L_ERR("unable to find hncp link by id #%d", link_id);
              continue;
            }
          sprintf(tbuf, "%s.%s.%s", l->ifname, sd->router_name, sd->domain);

          if (!hncp_get_ipv6_address(sd->hncp, l->ifname, &our_addr))
            {
              L_ERR("unable to get ipv6 address");
              /* _should_update(sd, UPDATE_FLAG_DDZ); */
              return;
            }

          na = (struct tlv_attr *)buf;
          dh = tlv_data(na);
          memset(dh, 0, sizeof(*dh));
          memcpy(dh->address, &our_addr, 16);
          r = escaped2ll(tbuf, dh->ll, DNS_MAX_ESCAPED_LEN);
          if (r < 0)
            continue;
          flen = TLV_SIZE + sizeof(*dh) + r;
          dh->flags = HNCP_T_DNS_DELEGATED_ZONE_FLAG_BROWSE;
          tlv_init(na, HNCP_T_DNS_DELEGATED_ZONE, flen);
          tlv_fill_pad(na);
          hncp_add_tlv(sd->hncp, na);

          /* Reverse DDZ handling */
          /* (no BROWSE flag, .ip6.arpa. or .in-addr.arpa.). */
          struct prefix p;
          p.plen = ah->prefix_length_bits;
          memcpy(&p.prefix, ah->prefix_data, ROUND_BITS_TO_BYTES(p.plen));
          r = _push_reverse_ll(&p, dh->ll, DNS_MAX_ESCAPED_LEN);
          if (r < 0)
            continue;
          flen = TLV_SIZE + sizeof(*dh) + r;
          dh->flags = 0;
          tlv_init(na, HNCP_T_DNS_DELEGATED_ZONE, flen);
          tlv_fill_pad(na);
          hncp_add_tlv(sd->hncp, na);
        }
    }
}

bool hncp_sd_write_dnsmasq_conf(hncp_sd sd, const char *filename)
{
  hncp_node n;
  struct tlv_attr *a;
  int i;
  FILE *f = fopen(filename, "w");
  md5_ctx_t ctx;

  md5_begin(&ctx);
  if (!f)
    {
      L_ERR("unable to open %s for writing dnsmasq conf", filename);
      return false;
    }
  /* Basic idea: Traverse through the hncp node+tlv graph _once_,
   * producing appropriate configuration file.
   *
   * What do we need to take care of?
   * - b._dns-sd._udp.<domain> => browseable domain
   * <subdomain>'s ~NS (remote, real IP)
   * <subdomain>'s ~NS (local, LOCAL_OHP_ADDRESS)
   */
  md5_hash(sd->domain, strlen(sd->domain), &ctx);
  hncp_for_each_node(sd->hncp, n)
    {
      hncp_node_for_each_tlv_i(n, a, i)
        if (tlv_id(a) == HNCP_T_DNS_DELEGATED_ZONE)
          {
            /* Decode the labels */
            char buf[DNS_MAX_ESCAPED_LEN];
            char buf2[256];
            char *server;
            hncp_t_dns_delegated_zone dh;

            if (tlv_len(a) < (sizeof(*dh)+1))
              continue;

            dh = tlv_data(a);
            if (ll2escaped(dh->ll, tlv_len(a) - sizeof(*dh),
                           buf, sizeof(buf)) < 0)
              continue;

            md5_hash(a, tlv_raw_len(a), &ctx);

            if (dh->flags & HNCP_T_DNS_DELEGATED_ZONE_FLAG_BROWSE)
              {
                fprintf(f, "ptr-record=b._dns-sd._udp.%s,%s\n",
                        sd->domain, buf);
              }
            if (hncp_node_is_self(n))
              {
                server = LOCAL_OHP_ADDRESS;
              }
            else
              {
                server = buf2;
                if (!inet_ntop(AF_INET6, dh->address,
                               buf2, sizeof(buf2)))
                  {
                    L_ERR("inet_ntop failed in hncp_sd_write_dnsmasq_conf");
                    continue;
                  }
              }
            fprintf(f, "server=/%s/%s#%d\n", buf, server, LOCAL_OHP_PORT);
          }
    }
  fclose(f);
  return _sh_changed(&ctx, &sd->dnsmasq_state);
}

bool hncp_sd_restart_dnsmasq(hncp_sd sd)
{
  char *args[] = { (char *)sd->dnsmasq_script, "restart", NULL};

  _fork_execv(args);
  return true;
}


#define PUSH_ARG(s) do                                  \
    {                                                   \
      int _arg = narg++;                                \
      if (narg == OHP_ARGS_MAX_COUNT)                   \
        {                                               \
          L_DEBUG("too many arguments");                \
          return false;                                 \
        }                                               \
      if (strlen(s) + 1 + c > (buf + OHP_ARGS_MAX_LEN)) \
        {                                               \
          L_DEBUG("out of buffer");                     \
        }                                               \
      args[_arg] = c;                                   \
      strcpy(c, s);                                     \
      c += strlen(s) + 1;                               \
    } while(0)

bool hncp_sd_reconfigure_ohp(hncp_sd sd)
{
  char buf[OHP_ARGS_MAX_LEN];
  char *c = buf;
  char *args[OHP_ARGS_MAX_COUNT];
  int narg = 0;
  uint32_t dumped_link_id = 0;
  hncp_t_assigned_prefix_header ah;
  char tbuf[DNS_MAX_ESCAPED_LEN];

  struct tlv_attr *a;
  int i;
  bool first = true;
  md5_ctx_t ctx;

  if (!sd->ohp_script)
    {
      L_ERR("no ohp_script set yet hncp_sd_reconfigure_ohp called");
      return false;
    }
  md5_begin(&ctx);
  PUSH_ARG(sd->ohp_script);

  /* We're responsible only for those interfaces that we have assigned
   * prefix for. */
  hncp_node_for_each_tlv_i(sd->hncp->own_node, a, i)
    if (tlv_id(a) == HNCP_T_ASSIGNED_PREFIX)
      {
        ah = tlv_data(a);
        /* If we already dumped this link, no need to do it
         * again. (Data structure is sorted by link id -> we will get
         * them in order). */
        if (dumped_link_id == ah->link_id)
          continue;
        dumped_link_id = ah->link_id;
        uint32_t link_id = be32_to_cpu(dumped_link_id);
        hncp_link l = hncp_find_link_by_id(sd->hncp, link_id);

        if (!l)
          {
            L_ERR("unable to find link by index %u", link_id);
            continue;
          }
        /* XXX - what sort of naming scheme should we use for links? */
        sprintf(tbuf, "%s=%s.%s.%s",
                l->ifname, l->ifname, sd->router_name, sd->domain);
        md5_hash(tbuf, strlen(tbuf), &ctx);
        if (first)
          {
            char port[6];
            PUSH_ARG("start");
            PUSH_ARG("-a");
            PUSH_ARG(LOCAL_OHP_ADDRESS);
            PUSH_ARG("-p");
            sprintf(port, "%d", LOCAL_OHP_PORT);
            PUSH_ARG(port);
            first = false;
          }
        PUSH_ARG(tbuf);
      }
  if (first)
    {
      PUSH_ARG("stop");
    }
  args[narg] = NULL;
  if (_sh_changed(&ctx, &sd->ohp_state))
    _fork_execv(args);
  return true;
}

static void
_set_router_name(hncp_sd sd, bool add)
{
  /* Set the current router name. */
  unsigned char buf[sizeof(struct tlv_attr) + DNS_MAX_ESCAPED_L_LEN + 5];
  struct tlv_attr *a = (struct tlv_attr *)buf;
  int rlen = strlen(sd->router_name);

  tlv_init(a, HNCP_T_DNS_ROUTER_NAME, TLV_SIZE + rlen);
  memcpy(tlv_data(a), sd->router_name, rlen);
  tlv_fill_pad(a);
  if (add)
    {
      if (!hncp_add_tlv(sd->hncp, a))
        L_ERR("failed to add router name TLV");
    }
  else
    {
      if (!hncp_remove_tlv(sd->hncp, a))
        L_ERR("failed to remove router name TLV");
    }
}

static bool
_tlv_router_name_matches(hncp_sd sd, struct tlv_attr *a)
{
  if (tlv_id(a) == HNCP_T_DNS_ROUTER_NAME)
    {
      if (tlv_len(a) == strlen(sd->router_name)
          && strncmp(tlv_data(a), sd->router_name, tlv_len(a)) == 0)
        return true;
    }
  return false;
}

static bool
_tlv_ddz_matches(hncp_sd sd, struct tlv_attr *a)
{
  /* Create the buffer we want to match against. */
  char buf[DNS_MAX_ESCAPED_L_LEN];
  unsigned char tbuf[DNS_MAX_L_LEN];
  int len;

  sprintf(buf, "%s.%s", sd->router_name, sd->domain);
  if ((len = escaped2ll(buf, tbuf, sizeof(tbuf)))<0)
    return false;
  if (tlv_id(a) == HNCP_T_DNS_DELEGATED_ZONE)
    {
      hncp_t_dns_delegated_zone ddz = tlv_data(a);
      if (tlv_len(a) > sizeof(*ddz))
        {
          unsigned char *tbuf2 = ddz->ll;
          int len2 = tlv_len(a) - sizeof(*ddz);
          /* XXX - do we want len2 == len, or len2 >= len?  len2 >=
           * len also matches 'well behaved' routers with subdomain
           * names, so I'm tempted to keep the equality to defend just
           * the router name using this logic. */
          if (len2 == len && memcmp(tbuf2 + (len2 - len), tbuf, len) == 0)
            return true;
        }
    }
  return false;
}

static hncp_node
_find_router_name(hncp_sd sd)
{
  hncp_node n;
  struct tlv_attr *a;
  int i;

  hncp_for_each_node(sd->hncp, n)
    {
      hncp_node_for_each_tlv_i(n, a, i)
        {
          if (_tlv_router_name_matches(sd, a))
            return n;
        }
    }
  return NULL;
}

static void
_change_router_name(hncp_sd sd)
{
  /* Remove the old name. */
  _set_router_name(sd, false);

  /* Try to look for new one. */
  while (1)
    {
      sprintf(sd->router_name, "%s%d",
              sd->router_name_base, ++sd->router_name_iteration);
      if (!_find_router_name(sd))
        {
          L_DEBUG("renamed to %s", sd->router_name);
          _set_router_name(sd, true);
          return;
        }
    }
}

static void _local_tlv_cb(hncp_subscriber s,
                          struct tlv_attr *tlv, bool add __unused)
{
  hncp_sd sd = container_of(s, hncp_sd_s, subscriber);

  /* Note also assigned prefix changes here; they mean our published
   * zone information is no longer valid and should be republished at
   * some point. OHP configuration may also change at this point. */
  if (tlv_id(tlv) == HNCP_T_ASSIGNED_PREFIX)
    {
      _should_update(sd, UPDATE_FLAG_DDZ | UPDATE_FLAG_OHP);
    }
  /* Local DDZ change may also mean that OHP configuration is
   * invalid. The OHP code is 'smart' and does not unneccessarily
   * really prod ohp unless things really change so doing this
   * spuriously is ok too. */
  if (tlv_id(tlv) == HNCP_T_DNS_DELEGATED_ZONE)
    {
      _should_update(sd, UPDATE_FLAG_OHP);
    }
}

static void _republish_cb(hncp_subscriber s)
{
  hncp_sd sd = container_of(s, hncp_sd_s, subscriber);

  _publish_ddzs(sd);
}

static void _force_republish_cb(hncp_subscriber s)
{
  hncp_sd sd = container_of(s, hncp_sd_s, subscriber);

  _should_update(sd, UPDATE_FLAG_DDZ);
}

static void _tlv_cb(hncp_subscriber s,
                    hncp_node n, struct tlv_attr *tlv, bool add)
{
  hncp_sd sd = container_of(s, hncp_sd_s, subscriber);
  hncp o = sd->hncp;

  /* Handle router name collision detection; we're interested only in
   * nodes with higher router id overriding our choice. */
  if (tlv_id(tlv) == HNCP_T_DNS_ROUTER_NAME)
    {
      if (add
          && _tlv_router_name_matches(sd, tlv)
          && hncp_node_cmp(n, o->own_node) > 0)
        _change_router_name(sd);
      /* Router name itself should not trigger reconfiguration unless
       * local; however, remote DDZ changes should. */
    }

  /* Dnsmasq forwarder file reflects what's in published DDZ's. If
   * they change, it (could) change too. */
  if (tlv_id(tlv) == HNCP_T_DNS_DELEGATED_ZONE)
    {
      /* Check also if it's name matches our router name directly ->
       * rename us if it does. */
      if (_tlv_ddz_matches(sd, tlv)
          && n != o->own_node)
        {
          L_DEBUG("found matching DDZ with our router name -> force rename");
          _change_router_name(sd);
        }

      _should_update(sd, UPDATE_FLAG_DNSMASQ);
    }
}

static void _timeout_cb(struct uloop_timeout *t)
{
  hncp_sd sd = container_of(t, hncp_sd_s, timeout);

  L_DEBUG("hncp_sd/timeout:%d", sd->should_update);
  _publish_ddzs(sd);
  if (sd->should_update & UPDATE_FLAG_DNSMASQ)
    {
      sd->should_update &= ~UPDATE_FLAG_DNSMASQ;
      if (hncp_sd_write_dnsmasq_conf(sd, sd->dnsmasq_bonus_file))
        hncp_sd_restart_dnsmasq(sd);
    }
  if (sd->should_update & UPDATE_FLAG_OHP)
    {
      sd->should_update &= ~UPDATE_FLAG_OHP;
      hncp_sd_reconfigure_ohp(sd);
    }
}


hncp_sd hncp_sd_create(hncp h,
                       const char *dnsmasq_script,
                       const char *dnsmasq_bonus_file,
                       const char *ohp_script,
                       const char *router_name)
{
  hncp_sd sd = calloc(1, sizeof(*sd));

  sd->hncp = h;
  sd->timeout.cb = _timeout_cb;
  if (!sd
      || !(sd->dnsmasq_script = strdup(dnsmasq_script))
      || !(sd->dnsmasq_bonus_file = strdup(dnsmasq_bonus_file))
      || !(sd->ohp_script = strdup(ohp_script)))
    abort();
  if (router_name)
    strcpy(sd->router_name_base, router_name);
  else
    strcpy(sd->router_name_base, "r");
  strcpy(sd->router_name, sd->router_name_base);
  /* XXX - handle domain TLV for this. */
  strcpy(sd->domain, "home.");
  _set_router_name(sd, true);
  sd->subscriber.local_tlv_change_callback = _local_tlv_cb;
  sd->subscriber.tlv_change_callback = _tlv_cb;
  sd->subscriber.republish_callback = _republish_cb;
  sd->subscriber.link_ipv6_address_change_callback = _force_republish_cb;
  hncp_subscribe(h, &sd->subscriber);
  return sd;
}

void hncp_sd_destroy(hncp_sd sd)
{
  uloop_timeout_cancel(&sd->timeout);
  hncp_unsubscribe(sd->hncp, &sd->subscriber);
  free(sd->dnsmasq_script);
  free(sd->dnsmasq_bonus_file);
  free(sd->ohp_script);
  free(sd);
}<|MERGE_RESOLUTION|>--- conflicted
+++ resolved
@@ -6,13 +6,8 @@
  * Copyright (c) 2014 cisco Systems, Inc.
  *
  * Created:       Tue Jan 14 14:04:22 2014 mstenber
-<<<<<<< HEAD
- * Last modified: Fri Feb  7 12:22:04 2014 mstenber
- * Edit time:     345 min
-=======
- * Last modified: Fri Feb  7 11:46:50 2014 mstenber
- * Edit time:     338 min
->>>>>>> 18e26492
+ * Last modified: Fri Feb  7 12:33:12 2014 mstenber
+ * Edit time:     346 min
  *
  */
 
