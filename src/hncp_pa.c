/*
 * $Id: hncp_pa.c $
 *
 * Author: Markus Stenberg <markus stenberg@iki.fi>
 *
 * Copyright (c) 2013 cisco Systems, Inc.
 *
 * Created:       Wed Dec  4 12:32:50 2013 mstenber
<<<<<<< HEAD
 * Last modified: Fri Feb 21 12:25:56 2014 mstenber
 * Edit time:     317 min
=======
 * Last modified: Thu Feb 20 17:09:36 2014 mstenber
 * Edit time:     316 min
>>>>>>> 36fe7088
 *
 */

/* Glue code between hncp and pa. */

/* What does it do:

   - subscribes to HNCP and PA events

   - produces / consumes HNCP TLVs related to PA

   _Ideally_ this could actually use external hncp API only. In
   practise, though, I can't be bothered. So I don't.

   Strategy for dealing with different data types:

   - assigned prefixes

    - from hncp: pushed pa when we get tlv callback from HNCP

    - from pa: added/deleted dynamically as hncp TLVs (no data that
      changes)

   - delegated prefixes

    - from hncp: pushed pa when we get tlv callback from HNCP

    - from pa: maintained locally (hncp_dp), and republished to hncp
    whenever local TLVs change (as otherwise timestamps which are
    per-node and not per-TLV would be wrong).

   As fun additional piece of complexity, as of -00 draft, the
   delegated prefixes are inside external connection TLV.
*/

#include "hncp_pa.h"
#include "hncp_i.h"
#include "prefix_utils.h"
#include "dhcpv6.h"
<<<<<<< HEAD
#include "iface.h"
#include "pa_data.h"
=======
#include "dhcp.h"
#include "dns_util.h"
>>>>>>> 36fe7088

typedef struct {
  struct vlist_node in_dps;

  /* Container for 'stuff' we want to stick in hncp. */
  struct prefix prefix;
  char ifname[IFNAMSIZ];
  hnetd_time_t valid_until;
  hnetd_time_t preferred_until;
  void *dhcpv6_data;
  size_t dhcpv6_len;
} hncp_dp_s, *hncp_dp;

struct hncp_glue_struct {
  /* Delegated prefix list (hncp_dp) */
  struct vlist_tree dps;

  /* HNCP notification subscriber structure */
  hncp_subscriber_s subscriber;

  /* What are we gluing together anyway? */
  hncp hncp;
  struct pa_data *pa_data;
  struct pa_data_user data_user;
};

static int compare_dps(const void *a, const void *b, void *ptr __unused)
{
  hncp_dp t1 = (hncp_dp) a, t2 = (hncp_dp) b;

  return prefix_cmp(&t1->prefix, &t2->prefix);
}

static void update_dp(struct vlist_tree *t __unused,
                      struct vlist_node *node_new,
                      struct vlist_node *node_old)
{
  hncp_dp old = container_of(node_old, hncp_dp_s, in_dps);
  __unused hncp_dp new = container_of(node_new, hncp_dp_s, in_dps);

  /* nop? */
  if (old == new)
    return;

  /* We don't publish TLVs here; instead, we do it in the
   * republish callback for every currently valid TLV. So all we need
   * to do is just remove the old ones.
   */
  if (old)
    {
      if (old->dhcpv6_data)
        free(old->dhcpv6_data);
      free(old);
    }
}

static hncp_dp _find_or_create_dp(hncp_glue g,
                                  const struct prefix *prefix,
                                  bool allow_add)
{
  hncp_dp dpt = container_of(prefix, hncp_dp_s, prefix);
  hncp_dp dp = vlist_find(&g->dps, dpt, dpt, in_dps);

  if (!dp && allow_add)
    {
      dp = calloc(1, sizeof(*dp));
      if (!dp)
        return NULL;
      dp->prefix = *prefix;
      prefix_canonical(&dp->prefix, &dp->prefix);

      vlist_add(&g->dps, &dp->in_dps, dp);
    }
  return dp;
}

static hncp_link _find_local_link(hncp_node onode, uint32_t olink_no)
{
  hncp o = onode->hncp;
  struct tlv_attr *a;

  /* We're lazy and just compare published information; we _could_
   * of course also look at per-link and per-neighbor structures,
   * but this is simpler.. */
  hncp_node_for_each_tlv_i(o->own_node, a)
    if (tlv_id(a) == HNCP_T_NODE_DATA_NEIGHBOR)
      {
        hncp_t_node_data_neighbor nh = tlv_data(a);

        if (nh->neighbor_link_id != olink_no)
          continue;
        if (memcmp(&onode->node_identifier_hash,
                   &nh->neighbor_node_identifier_hash, HNCP_HASH_LEN) != 0)
          continue;
        /* Yay, it is this one. */
        return hncp_find_link_by_id(o, be32_to_cpu(nh->link_id));
      }
  return NULL;
}

static void _update_a_tlv(hncp_glue g, hncp_node n,
                          struct tlv_attr *tlv, bool add)
{
  hncp_t_assigned_prefix_header ah;
  int plen;
  struct prefix p;
  hncp_link l;

  if (!hncp_tlv_ap_valid(tlv))
    return;
  memset(&p, 0, sizeof(p));
  ah = tlv_data(tlv);
  p.plen = ah->prefix_length_bits;
  plen = ROUND_BITS_TO_BYTES(p.plen);
  memcpy(&p, tlv_data(tlv) + sizeof(*ah), plen);
  l = _find_local_link(n, ah->link_id);

  struct pa_ap *ap = pa_ap_get(g->pa_data, &p, (struct pa_rid *)&n->node_identifier_hash, add);
  if(!ap)
	  return;

  struct pa_iface *iface = NULL;
  if(l)
	  iface = pa_iface_get(g->pa_data, l->ifname, add);

  if(!add) {
	  pa_ap_todelete(ap);
  } else {
	  pa_ap_set_iface(ap, iface);
          pa_ap_set_priority(ap, ah->preference);
          pa_ap_set_authoritative(ap, ah->authoritative);
  }

  pa_ap_notify(g->pa_data, ap);
  return;
}

static void _update_pa_eaa(struct pa_data *data, const struct in6_addr *addr,
		const struct pa_rid *rid,
		const char *ifname, bool to_delete)
{
	//todo idli
	/* This is a function to update external address assignments */
	struct pa_eaa *eaa = pa_eaa_get(data, addr, rid, !to_delete);
	if(!eaa)
		return;

	if(to_delete) {
		pa_aa_todelete(&eaa->aa);
	} else {
		struct pa_iface *iface = ifname?pa_iface_get(data, ifname, true):NULL;
		pa_eaa_set_iface(eaa, iface);
	}
	pa_aa_notify(data, &eaa->aa);
}

hnetd_time_t _remote_rel_to_local_abs(hnetd_time_t base, uint32_t netvalue)
{
  if (netvalue == UINT32_MAX)
    return HNETD_TIME_MAX;
  return base + be32_to_cpu(netvalue);
}

uint32_t _local_abs_to_remote_rel(hnetd_time_t now, hnetd_time_t v)
{
  if (v == HNETD_TIME_MAX)
    return cpu_to_be32(UINT32_MAX);
  if (now > v)
    return 0;
  hnetd_time_t delta = v - now;
  /* Convert to infinite if it would overflow too. */
  if (delta >= UINT32_MAX)
    return cpu_to_be32(UINT32_MAX);
  return cpu_to_be32(delta);
}

static void _update_d_tlv(hncp_glue g, hncp_node n,
                          struct tlv_attr *tlv, bool add)
{
  hnetd_time_t preferred, valid;
  void *dhcpv6_data = NULL;
  size_t dhcpv6_len = 0;
  hncp_t_delegated_prefix_header dh;
  int plen;
  struct prefix p;

  if (!hncp_tlv_dp_valid(tlv))
    return;
  memset(&p, 0, sizeof(p));
  dh = tlv_data(tlv);
  p.plen = dh->prefix_length_bits;
  plen = ROUND_BITS_TO_BYTES(p.plen);
  memcpy(&p, tlv_data(tlv) + sizeof(*dh), plen);
  if (!add)
    {
      valid = 0;
      preferred = 0;
    }
  else
    {
      valid = _remote_rel_to_local_abs(n->origination_time,
                                       dh->ms_valid_at_origination);
      preferred = _remote_rel_to_local_abs(n->origination_time,
                                           dh->ms_preferred_at_origination);
    }
  unsigned int flen = sizeof(hncp_t_delegated_prefix_header_s) + plen;
  struct tlv_attr *stlv;
  int left;
  void *start;

  /* Account for prefix padding */
  flen = ROUND_BYTES_TO_4BYTES(flen);

  start = tlv_data(tlv) + flen;
  left = tlv_len(tlv) - flen;
  L_DEBUG("considering what is at offset %lu->%u: %s",
          sizeof(hncp_t_delegated_prefix_header_s) + plen,
          flen,
          HEX_REPR(start, left));
  /* Now, flen is actually padded length of stuff, _before_ DHCPv6
   * options. */
  tlv_for_each_in_buf(stlv, start, left)
    {
      if (tlv_id(stlv) == HNCP_T_DHCPV6_OPTIONS)
        {
          dhcpv6_data = tlv_data(stlv);
          dhcpv6_len = tlv_len(stlv);
        }
      else
        {
          L_NOTICE("unknown delegated prefix option seen:%d", tlv_id(stlv));
        }
    }

  struct pa_edp *edp = pa_edp_get(g->pa_data, &p, (struct pa_rid *)&n->node_identifier_hash, !!valid);
  if(!edp)
	  return;

  if(valid) {
	  pa_dp_set_lifetime(&edp->dp, preferred, valid);
	  pa_dp_set_dhcp(&edp->dp, dhcpv6_data, dhcpv6_len);
  } else {
	  pa_dp_todelete(&edp->dp);
  }

  pa_dp_notify(g->pa_data, &edp->dp);
  return;
}

static void _tlv_cb(hncp_subscriber s,
                    hncp_node n, struct tlv_attr *tlv, bool add)
{
  hncp_glue g = container_of(s, hncp_glue_s, subscriber);

  L_NOTICE("_tlv_cb %s %s %s",
           add ? "add" : "remove",
           HNCP_NODE_REPR(n),
           TLV_REPR(tlv));

  /* Ignore our own TLV changes (otherwise bad things might happen) */
  if (hncp_node_is_self(n))
    {
      return;
    }

  switch (tlv_id(tlv))
    {
    case HNCP_T_EXTERNAL_CONNECTION:
      {
        struct tlv_attr *a;
        int c = 0;
        tlv_for_each_attr(a, tlv)
        {
          if (tlv_id(a) == HNCP_T_DELEGATED_PREFIX)
            _update_d_tlv(g, n, a, add);
          else {
            L_INFO("unsupported external connection tlv:#%d", tlv_id(a));
          }
          c++;
        }
        if (!c)
          L_INFO("empty external connection TLV");

        /* _Potentially_ DHCPv6 data was dirty too. So schedule us
         * (it's NOP if nothing changes). (If we do this for own node,
         * loop occurs). */
        if (g->hncp->own_node != n)
          hncp_pa_set_dhcpv6_data_in_dirty(g);

      }
      break;
    case HNCP_T_ASSIGNED_PREFIX:
      _update_a_tlv(g, n, tlv, add);
      break;
    default:
      return;
    }

}

void hncp_pa_set_dhcpv6_data_in_dirty(hncp_glue g)
{
  hncp o = g->hncp;

  o->tlvs_dirty = true;
  hncp_schedule(o);
}

#define APPEND_BUF(buf, len, ibuf, ilen)        \
do                                              \
  {                                             \
  if (ilen)                                     \
    {                                           \
      buf = realloc(buf, len + ilen);           \
      if (!buf)                                 \
        {                                       \
          L_ERR("oom gathering buf");           \
          return;                               \
        }                                       \
      memcpy(buf + len, ibuf, ilen);            \
      len += ilen;                              \
    }                                           \
 } while(0)

static void _republish_cb(hncp_subscriber s)
{
  hncp_glue g = container_of(s, hncp_glue_s, subscriber);
  hncp o = g->hncp;
  hnetd_time_t now = hncp_time(o);
  hncp_dp dp, dp2;
  int flen, plen;
  struct tlv_attr *st;
  hncp_t_delegated_prefix_header dph;
  struct tlv_buf tb;
  char *dhcpv6_options = NULL, *dhcp_options = NULL;
  int dhcpv6_options_len = 0, dhcp_options_len = 0;

  hncp_remove_tlvs_by_type(o, HNCP_T_EXTERNAL_CONNECTION);
  /* This is very brute force. Oh well. (O(N^2) to # of delegated
     prefixes. Most likely it's small enough not to matter.)*/
  vlist_for_each_element(&g->dps, dp2, in_dps)
    {
      bool done = false;
      vlist_for_each_element(&g->dps, dp, in_dps)
        {
          if (dp == dp2)
            break;
          if (strcmp(dp->ifname, dp2->ifname) == 0)
            {
              done = true;
              break;
            }
        }
      if (done)
        continue;
      memset(&tb, 0, sizeof(tb));
      tlv_buf_init(&tb, HNCP_T_EXTERNAL_CONNECTION);
      vlist_for_each_element(&g->dps, dp, in_dps)
        {
          void *cookie;
          /* Different IF -> not interested */
          if (strcmp(dp->ifname, dp2->ifname))
            continue;
          /* Determine how much space we need for TLV. */
          plen = ROUND_BITS_TO_BYTES(dp->prefix.plen);
          flen = sizeof(hncp_t_delegated_prefix_header_s) + plen;
          cookie = tlv_nest_start(&tb, HNCP_T_DELEGATED_PREFIX, flen);

          dph = tlv_data(tb.head);
          dph->ms_valid_at_origination = _local_abs_to_remote_rel(now, dp->valid_until);
          dph->ms_preferred_at_origination = _local_abs_to_remote_rel(now, dp->preferred_until);
          dph->prefix_length_bits = dp->prefix.plen;
          dph++;
          memcpy(dph, &dp->prefix, plen);
          if (dp->dhcpv6_len)
            {
              st = tlv_new(&tb, HNCP_T_DHCPV6_OPTIONS, dp->dhcpv6_len);
              memcpy(tlv_data(st), dp->dhcpv6_data, dp->dhcpv6_len);
            }
          tlv_nest_end(&tb, cookie);
        }
      tlv_sort(tlv_data(tb.head), tlv_len(tb.head));
      struct iface *ifo = iface_get(dp2->ifname);
      if (ifo && ifo->dhcpv6_data_in && ifo->dhcpv6_len_in)
        {
          st = tlv_new(&tb, HNCP_T_DHCPV6_OPTIONS, ifo->dhcpv6_len_in);
          memcpy(tlv_data(st), ifo->dhcpv6_data_in, ifo->dhcpv6_len_in);
          APPEND_BUF(dhcpv6_options, dhcpv6_options_len,
                     tlv_data(st), tlv_len(st));
        }
      if (ifo && ifo->dhcp_data_in && ifo->dhcp_len_in)
        {
          st = tlv_new(&tb, HNCP_T_DHCP_OPTIONS, ifo->dhcp_len_in);
          memcpy(tlv_data(st), ifo->dhcp_data_in, ifo->dhcp_len_in);
          APPEND_BUF(dhcp_options, dhcp_options_len,
                     tlv_data(st), tlv_len(st));
        }
      hncp_add_tlv(o, tb.head);
      tlv_buf_free(&tb);
    }
  hncp_node n;
  struct tlv_attr *a, *a2;

  /* add the SD domain always to search path (if present) */
  a = hncp_get_dns_domain_tlv(o);
  if (a)
    {
      char domainbuf[256];
      uint16_t fake_header[2];
      uint8_t fake4_header[2];
      uint8_t *data = tlv_data(a);
      int l = tlv_len(a);

      fake_header[0] = cpu_to_be16(DHCPV6_OPT_DNS_DOMAIN);
      fake_header[1] = cpu_to_be16(l);
      APPEND_BUF(dhcpv6_options, dhcpv6_options_len,
                 &fake_header[0], 4);
      APPEND_BUF(dhcpv6_options, dhcpv6_options_len, data, l);

      if (ll2escaped(data, l, domainbuf, sizeof(domainbuf)) >= 0) {
        fake4_header[0] = DHCPV4_OPT_DOMAIN;
        fake4_header[1] = strlen(domainbuf);
        APPEND_BUF(dhcp_options, dhcp_options_len, fake4_header, 2);
        APPEND_BUF(dhcp_options, dhcp_options_len, domainbuf, fake4_header[1]);
      }
    }

  hncp_for_each_node(o, n)
    {
      hncp_node_for_each_tlv_i(n, a)
        switch (tlv_id(a))
          {
          case HNCP_T_EXTERNAL_CONNECTION:
            if (n != o->own_node)
              {
                tlv_for_each_attr(a2, a)
                  if (tlv_id(a2) == HNCP_T_DHCPV6_OPTIONS)
                    {
                      APPEND_BUF(dhcpv6_options, dhcpv6_options_len,
                                 tlv_data(a2), tlv_len(a2));
                    }
                  else if (tlv_id(a2) == HNCP_T_DHCP_OPTIONS)
                    {
                      APPEND_BUF(dhcp_options, dhcp_options_len,
                                 tlv_data(a2), tlv_len(a2));
                    }
              }
            break;
          case HNCP_T_DNS_DELEGATED_ZONE:
            {
              hncp_t_dns_delegated_zone ddz = tlv_data(a);
              if (ddz->flags & HNCP_T_DNS_DELEGATED_ZONE_FLAG_SEARCH)
                {
                  char domainbuf[256];
                  uint16_t fake_header[2];
                  uint8_t fake4_header[2];
                  uint8_t *data = tlv_data(a);
                  int l = tlv_len(a) - sizeof(*ddz);

                  fake_header[0] = cpu_to_be16(DHCPV6_OPT_DNS_DOMAIN);
                  fake_header[1] = cpu_to_be16(l);
                  APPEND_BUF(dhcpv6_options, dhcpv6_options_len,
                             &fake_header[0], 4);
                  APPEND_BUF(dhcpv6_options, dhcpv6_options_len,
                             ddz->ll, l);

                  if (ll2escaped(data, l, domainbuf, sizeof(domainbuf)) >= 0) {
                    fake4_header[0] = DHCPV4_OPT_DOMAIN;
                    fake4_header[1] = strlen(domainbuf);
                    APPEND_BUF(dhcp_options, dhcp_options_len, fake4_header, 2);
                    APPEND_BUF(dhcp_options, dhcp_options_len, domainbuf, fake4_header[1]);
                  }
                }
            }
            break;
          }
    }

  hncp_link l;
  int c = 0;
  vlist_for_each_element(&o->links, l, in_links)
    {
      c++;
      iface_set_dhcp_send(l->ifname,
                            dhcpv6_options, dhcpv6_options_len,
                            dhcp_options, dhcp_options_len);
    }
  L_DEBUG("set %d bytes of DHCPv6 options on %d internal link(s): %s",
          dhcpv6_options_len, c, HEX_REPR(dhcpv6_options, dhcpv6_options_len));
  if (dhcpv6_options)
    free(dhcpv6_options);
  if (dhcp_options)
    free(dhcp_options);
}

static void _updated_ldp(hncp_glue g,
                         const struct prefix *prefix,
                         const char *dp_ifname,
                         hnetd_time_t valid_until, hnetd_time_t preferred_until,
                         const void *dhcpv6_data, size_t dhcpv6_len)
{
  hncp o = g->hncp;
  bool add = valid_until != 0;
  hncp_dp dp = _find_or_create_dp(g, prefix, add);

  /* Nothing to update, and it was delete. Do nothing. */
  if (!dp)
    return;

  /* Delete, and we existed? Bye bye. */
  if (!add)
    {
      vlist_delete(&g->dps, &dp->in_dps);
    }
  else
    {
      /* Add or update. So update the fields. */
      if (dp_ifname)
        strcpy(dp->ifname, dp_ifname);
      else
        dp->ifname[0] = 0;
      dp->valid_until = valid_until;
      dp->preferred_until = preferred_until;
      if (dp->dhcpv6_data)
        {
          free(dp->dhcpv6_data);
          dp->dhcpv6_data = NULL;
        }
      if (dhcpv6_data)
        {
          dp->dhcpv6_data = malloc(dhcpv6_len);
          if (!dp->dhcpv6_data)
            {
              dp->dhcpv6_len = 0;
              L_ERR("oom in dhcpv6_data malloc %d", (int)dhcpv6_len);
            }
          else
            {
              dp->dhcpv6_len = dhcpv6_len;
              memcpy(dp->dhcpv6_data, dhcpv6_data, dhcpv6_len);
            }
        }
    }
  /* Force republish (the actual TLV will be actually refreshed in the
   * subscriber callback) */
  o->tlvs_dirty = true;
  hncp_schedule(o);
}

<<<<<<< HEAD
static void hncp_pa_cps(struct pa_data_user *user, struct pa_cp *cp, uint32_t flags)
{
	hncp_glue g = container_of(user, struct hncp_glue_struct, data_user);
	if((flags & (PADF_CP_ADVERTISE | PADF_CP_TODELETE | PADF_CP_DP | PADF_CP_IFACE))) {
		hncp_tlv_ap_update(g->hncp, &cp->prefix, cp->iface?cp->iface->ifname:NULL,
				cp->authoritative, cp->priority, !(flags & PADF_CP_TODELETE) && cp->advertised);
	}
}

static void hncp_pa_dps(struct pa_data_user *user, struct pa_dp *dp, uint32_t flags)
{
	hncp_glue g = container_of(user, struct hncp_glue_struct, data_user);
	bool todelete = (flags & PADF_DP_TODELETE)?true:false;
	if(dp->local && flags) {
		struct pa_ldp *ldp = container_of(dp, struct pa_ldp, dp);
		_updated_ldp(g, &dp->prefix, ldp->iface?ldp->iface->ifname:NULL, todelete?0:dp->valid_until, todelete?0:dp->preferred_until,
				dp->dhcp_data, dp->dhcp_len);
	}
}

static void hncp_pa_aas(struct pa_data_user *user, struct pa_aa *aa, uint32_t flags)
{
	hncp_glue g = container_of(user, struct hncp_glue_struct, data_user);
	if(aa->local && (flags & (PADF_AA_TODELETE | PADF_AA_CREATED))) {
		struct pa_laa *laa = container_of(aa, struct pa_laa, aa);
		if(!laa->cp || !laa->cp->iface)
			return;
                if (flags & PADF_AA_CREATED)
                  hncp_add_tlv_raw(g->hncp, HNCP_T_ROUTER_ADDRESS,
                                   &aa->address, sizeof(aa->address));
                else
                  hncp_remove_tlv_raw(g->hncp, HNCP_T_ROUTER_ADDRESS,
                                      &aa->address, sizeof(aa->address));
	}
}
=======
static void _node_change_cb(hncp_subscriber s, hncp_node n, bool add)
{
  hncp_glue g = container_of(s, hncp_glue_s, subscriber);
  hncp o = g->hncp;

  /* We're only interested about own node change. That's same as
   * router ID changing, and notable thing then is that own_node is
   * NULL and operation of interest is add.. */
  if (o->own_node || !add)
    return;
  struct pa_rid *rid = (struct pa_rid *)&n->node_identifier_hash;

  /* Set the rid */
  pa_set_rid(g->pa, rid);
}

>>>>>>> 36fe7088

hncp_glue hncp_pa_glue_create(hncp o, struct pa_data *pa_data)
{
  struct pa_rid *rid = (struct pa_rid *)&o->own_node->node_identifier_hash;
  hncp_glue g = calloc(1, sizeof(*g));
  if (!g)
    return false;

  vlist_init(&g->dps, compare_dps, update_dp);
  g->subscriber.tlv_change_callback = _tlv_cb;
  /* g->subscriber.node_change_callback = _node_cb; */
  g->subscriber.republish_callback = _republish_cb;
<<<<<<< HEAD
  g->pa_data = pa_data;
=======
  g->subscriber.node_change_callback = _node_change_cb;
  g->pa = pa;
>>>>>>> 36fe7088
  g->hncp = o;
  memset(&g->data_user, 0, sizeof(g->data_user));
  g->data_user.cps = hncp_pa_cps;
  g->data_user.dps = hncp_pa_dps;
  g->data_user.aas = hncp_pa_aas;

  /* Set the rid */
  pa_flood_set_rid(pa_data, rid);
  pa_flood_set_flooddelays(pa_data, HNCP_DELAY, HNCP_DELAY_LL);

  /* And let the floodgates open. pa SHOULD NOT call anything yet, as
   * it isn't started. hncp, on the other hand, most likely will. */
  pa_data_subscribe(pa_data, &g->data_user);
  hncp_subscribe(o, &g->subscriber);

  return g;
}

void hncp_pa_glue_destroy(hncp_glue g)
{
  vlist_flush_all(&g->dps);
  free(g);
}<|MERGE_RESOLUTION|>--- conflicted
+++ resolved
@@ -6,13 +6,8 @@
  * Copyright (c) 2013 cisco Systems, Inc.
  *
  * Created:       Wed Dec  4 12:32:50 2013 mstenber
-<<<<<<< HEAD
  * Last modified: Fri Feb 21 12:25:56 2014 mstenber
  * Edit time:     317 min
-=======
- * Last modified: Thu Feb 20 17:09:36 2014 mstenber
- * Edit time:     316 min
->>>>>>> 36fe7088
  *
  */
 
@@ -52,13 +47,10 @@
 #include "hncp_i.h"
 #include "prefix_utils.h"
 #include "dhcpv6.h"
-<<<<<<< HEAD
 #include "iface.h"
 #include "pa_data.h"
-=======
 #include "dhcp.h"
 #include "dns_util.h"
->>>>>>> 36fe7088
 
 typedef struct {
   struct vlist_node in_dps;
@@ -608,7 +600,7 @@
   hncp_schedule(o);
 }
 
-<<<<<<< HEAD
+
 static void hncp_pa_cps(struct pa_data_user *user, struct pa_cp *cp, uint32_t flags)
 {
 	hncp_glue g = container_of(user, struct hncp_glue_struct, data_user);
@@ -644,7 +636,7 @@
                                       &aa->address, sizeof(aa->address));
 	}
 }
-=======
+
 static void _node_change_cb(hncp_subscriber s, hncp_node n, bool add)
 {
   hncp_glue g = container_of(s, hncp_glue_s, subscriber);
@@ -658,10 +650,9 @@
   struct pa_rid *rid = (struct pa_rid *)&n->node_identifier_hash;
 
   /* Set the rid */
-  pa_set_rid(g->pa, rid);
-}
-
->>>>>>> 36fe7088
+  pa_flood_set_rid(g->pa_data, rid);
+  pa_flood_notify(g->pa_data);
+}
 
 hncp_glue hncp_pa_glue_create(hncp o, struct pa_data *pa_data)
 {
@@ -674,12 +665,8 @@
   g->subscriber.tlv_change_callback = _tlv_cb;
   /* g->subscriber.node_change_callback = _node_cb; */
   g->subscriber.republish_callback = _republish_cb;
-<<<<<<< HEAD
   g->pa_data = pa_data;
-=======
   g->subscriber.node_change_callback = _node_change_cb;
-  g->pa = pa;
->>>>>>> 36fe7088
   g->hncp = o;
   memset(&g->data_user, 0, sizeof(g->data_user));
   g->data_user.cps = hncp_pa_cps;
