--- conflicted
+++ resolved
@@ -121,32 +121,6 @@
 		return;
 	}
 
-<<<<<<< HEAD
-	L_INFO("Creating new "PA_CP_L, PA_CP_LA(&cpl->cp));
-=======
-	pa_cp_set_iface(cp, iface);
-	pa_cp_set_priority(cp, priority);
-	pa_cp_set_authoritative(cp, authority);
-	pa_cp_set_dp(cp, dp);
-	pa_cp_set_advertised(cp, true);
-	pa_cp_notify(cp);
-
-	cp->apply_to.cb = __pa_cp_apply_cb;
-	uloop_timeout_set(&cp->apply_to, 2*core_p(core, data.flood)->flooding_delay);
-
-	L_INFO("Created new "PA_CP_L, PA_CP_LA(cp));
-}
-
-static struct prefix *__pa_core_prefix_getcollision(struct pa_core *core, const struct prefix *prefix)
-{
-	struct pa_ap *ap;
-	pa_for_each_ap(ap, core_p(core, data)) {
-		if(prefix_contains(prefix, &ap->prefix) || prefix_contains(&ap->prefix, prefix)) {
-			return &ap->prefix;
-		}
-	}
->>>>>>> faaa2ec8
-
 	pa_cpl_set_iface(cpl, iface);
 	pa_cp_set_priority(&cpl->cp, priority);
 	pa_cp_set_authoritative(&cpl->cp, authority);
@@ -155,6 +129,8 @@
 	pa_cp_notify(&cpl->cp);
 
 	pa_cp_set_apply_to(&cpl->cp, 2*core_p(core, data.flood)->flooding_delay);
+
+	L_INFO("Created new "PA_CP_L, PA_CP_LA(&cpl->cp));
 }
 
 static int pa_getprefix_random(struct pa_core *core,
