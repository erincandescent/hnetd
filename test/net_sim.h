/*
 * $Id: net_sim.h $
 *
 * Author: Markus Stenberg <markus stenberg@iki.fi>
 *
 * Copyright (c) 2013 cisco Systems, Inc.
 *
 * Created:       Fri Dec  6 18:48:08 2013 mstenber
 * Last modified: Thu Feb 20 17:12:15 2014 mstenber
 * Edit time:     35 min
 *
 */

#ifndef NET_SIM_H
#define NET_SIM_H

#include "hncp_i.h"
#include "hncp_pa.h"
#include "hncp_sd.h"
#include "sput.h"

#include "pa_data.c"

/* Lots of stubs here, rather not put __unused all over the place. */
#pragma GCC diagnostic ignored "-Wunused-parameter"

/* This is abstraction that can be used to play with multiple HNCP
 * instances; no separate C module provided just due to
 * laziness. Moved from test_hncp_net (as test_hncp_pa needs similar
 * code but it has to be separate test binary due to different
 * interests in stubbed interfaces) */

#ifndef MAXIMUM_PROPAGATION_DELAY
#define MAXIMUM_PROPAGATION_DELAY 100
#endif /* !MAXIMUM_PROPAGATION_DELAY */
#if MAXIMUM_PROPAGATION_DELAY > 0
#define MESSAGE_PROPAGATION_DELAY (random() % MAXIMUM_PROPAGATION_DELAY + 1)
#else
#define MESSAGE_PROPAGATION_DELAY 1
#endif

typedef struct {
  struct list_head h;

  hnetd_time_t readable_at;
  hncp_link l;
  struct in6_addr src;
  struct in6_addr dst;
  void *buf;
  size_t len;
} net_msg_s, *net_msg;

typedef struct {
  struct list_head h;

  hncp_link src;
  hncp_link dst;
} net_neigh_s, *net_neigh;

typedef struct {
  struct list_head h;
  struct net_sim_t *s;
  char *name;
  hncp_s n;
  struct pa_data pa_data;
  struct pa_data_user pa_data_user;
#ifndef DISABLE_HNCP_PA
  hncp_glue g;
#endif /* !DISABLE_HNCP_PA */
  hncp_sd sd;
  hnetd_time_t want_timeout_at;
  hnetd_time_t next_message_at;
  int updated_eap;
  int updated_edp;
} net_node_s, *net_node;

typedef struct net_sim_t {
  /* Initialized set of nodes. */
  struct list_head nodes;
  struct list_head neighs;
  struct list_head messages;

  bool assume_bidirectional_reachability;
  bool disable_sd;

  hnetd_time_t now, start;

  int sent_unicast;
  hnetd_time_t last_unicast_sent;
  int sent_multicast;

  int converged_count;
  int not_converged_count;
} net_sim_s, *net_sim;

int pa_update_eap(net_node node, const struct prefix *prefix,
                  const struct pa_rid *rid,
                  const char *ifname, bool to_delete);

int pa_update_eaa(net_node node, const struct in6_addr *addr,
					const struct pa_rid *rid,
					const char *ifname, bool to_delete);

int pa_update_edp(net_node node, const struct prefix *prefix,
                  const struct pa_rid *rid,
                  hnetd_time_t valid_until, hnetd_time_t preferred_until,
                  const void *dhcpv6_data, size_t dhcpv6_len);

void net_sim_pa_dps(struct pa_data_user *user, struct pa_dp *dp, uint32_t flags)
{
	bool todelete = !!(flags & PADF_DP_TODELETE);
	if(!dp->local && flags) {
		struct pa_edp *edp = container_of(dp, struct pa_edp, dp);
		pa_update_edp(container_of(user, net_node_s, pa_data_user), &dp->prefix,
				&edp->rid, todelete?0:dp->valid_until, todelete?0:dp->preferred_until,
						dp->dhcp_data, dp->dhcp_len);
	}
}

void net_sim_pa_aps(struct pa_data_user *user, struct pa_ap *ap, uint32_t flags)
{
	bool todelete = !!(flags & PADF_DP_TODELETE);
	if(flags) {
		pa_update_eap(container_of(user, net_node_s, pa_data_user),
				&ap->prefix, &ap->rid, ap->iface?ap->iface->ifname:NULL, todelete);
	}
}

void net_sim_pa_aas(struct pa_data_user *user, struct pa_aa *aa, uint32_t flags)
{
	bool todelete = !!(flags & PADF_DP_TODELETE);
	if(flags && !aa->local) {
		struct pa_eaa *eaa = container_of(aa, struct pa_eaa, aa);
		pa_update_eaa(container_of(user, net_node_s, pa_data_user), &aa->address,
				&eaa->rid, eaa->iface?eaa->iface->ifname:NULL, todelete);
	}
}

void net_sim_init(net_sim s)
{
  memset(s, 0, sizeof(*s));
  INIT_LIST_HEAD(&s->nodes);
  INIT_LIST_HEAD(&s->neighs);
  INIT_LIST_HEAD(&s->messages);
  /* 64 bits -> have to enjoy it.. */
  /* s->start = s->now = 12345678901234; */
  s->start = s->now = 10000000000000; /* easier to see deltas in abs. values */
}

bool net_sim_is_converged(net_sim s)
{
  net_node n, n2;
  bool first = true;
  hncp_hash h = NULL;
  hncp_node hn;

  list_for_each_entry(n, &s->nodes, h)
    {
      if (n->n.network_hash_dirty)
        return false;
      if (first)
        {
          h = &n->n.network_hash;
          first = false;
          continue;
        }
      if (memcmp(h, &n->n.network_hash, sizeof(hncp_hash_s)))
        {
          L_DEBUG("not converged, network hash mismatch %llx <> %llx",
                  hncp_hash64(h), hncp_hash64(&n->n.network_hash));
          s->not_converged_count++;
          return false;
        }
    }
  list_for_each_entry(n, &s->nodes, h)
    {
      list_for_each_entry(n2, &s->nodes, h)
        {
          /* Make sure that the information about other node _is_ valid */
          hn = hncp_find_node_by_hash(&n->n,
                                      &n2->n.own_node->node_identifier_hash,
                                      false);
          sput_fail_unless(hn, "hncp_find_node_by_hash failed");
          if (abs(n2->n.own_node->origination_time -
                  hn->origination_time) > 5000)
            {
              L_DEBUG("origination time mismatch %lld <> %lld",
                      (long long) n2->n.own_node->origination_time,
                      (long long) hn->origination_time);
              s->not_converged_count++;
              return false;
            }
        }
    }

  s->converged_count++;
  return true;
}

hncp net_sim_find_hncp(net_sim s, const char *name)
{
  net_node n;
  bool r;

  list_for_each_entry(n, &s->nodes, h)
    {
      if (strcmp(n->name, name) == 0)
        return &n->n;
    }

  n = calloc(1, sizeof(*n));
  n->name = strdup(name);
  sput_fail_unless(n, "calloc net_node");
  sput_fail_unless(n->name, "strdup name");
  n->s = s;
  r = hncp_init(&n->n, name, strlen(name));
  n->n.assume_bidirectional_reachability = s->assume_bidirectional_reachability;
  n->n.io_init_done = true; /* our IO doesn't really need init.. */
  sput_fail_unless(r, "hncp_init");
  if (!r)
    return NULL;
  list_add(&n->h, &s->nodes);
#ifndef DISABLE_HNCP_PA
  memset(&n->pa_data_user, 0, sizeof(struct pa_data_user));
  n->pa_data_user.dps = net_sim_pa_dps;
  n->pa_data_user.aps = net_sim_pa_aps;
  n->pa_data_user.aas = net_sim_pa_aas;
  pa_data_init(&n->pa_data, NULL);
  pa_data_subscribe(&n->pa_data, &n->pa_data_user);
  /* Glue it to pa */
  if (!(n->g = hncp_pa_glue_create(&n->n, &n->pa_data)))
    return NULL;
#endif /* !DISABLE_HNCP_PA */
  /* Add SD support */
  if (!s->disable_sd)
    if (!(n->sd = hncp_sd_create(&n->n,
                                 "/bin/yes",
                                 "/tmp/dnsmasq.conf",
                                 "/bin/no",
                                 NULL, NULL)))
      return NULL;
  return &n->n;
}

hncp_link net_sim_hncp_find_link_by_name(hncp o, const char *name)
{
  hncp_link l;

  l = hncp_find_link_by_name(o, name, false);

  if (l)
    return l;

  l = hncp_find_link_by_name(o, name, true);

  sput_fail_unless(l, "hncp_find_link_by_name");
  if (l)
    {
      /* Initialize the address - in rather ugly way. We just hash
       * ifname + xor that with our own hash. The result should be
       * highly unique still. */
      hncp_hash_s h1, h;
      int i;

      hncp_calculate_hash(name, strlen(name), &h1);
      for (i = 0 ; i < HNCP_HASH_LEN ; i++)
        h.buf[i] = h1.buf[i] ^ o->own_node->node_identifier_hash.buf[i];
      h.buf[0] = 0xFE;
      h.buf[1] = 0x80;
      /* Let's pretend it's /64; clear out 2-7 */
      for (i = 2 ; i < 8 ; i++)
        h.buf[i] = 0;
      hncp_link_set_ipv6_address(l, (struct in6_addr *)&h);
    }
  return l;
}

void net_sim_set_connected(hncp_link l1, hncp_link l2, bool enabled)
{
  hncp o = l1->hncp;
  net_node node = container_of(o, net_node_s, n);
  net_sim s = node->s;
  net_neigh n;


  L_DEBUG("connection %p/%d -> %p/%d %s",
          l1, l1->iid, l2, l2->iid, enabled ? "on" : "off");
  if (enabled)
    {
      /* Add node */
      n = calloc(1, sizeof(*n));

      sput_fail_unless(n, "calloc net_neigh");
      n->src = l1;
      n->dst = l2;
      list_add(&n->h, &s->neighs);
    }
  else
    {
      /* Remove node */
      list_for_each_entry(n, &s->neighs, h)
        {
          if (n->src == l1 && n->dst == l2)
            {
              list_del(&n->h);
              free(n);
              return;
            }
        }
    }
}

void net_sim_remove_node(net_sim s, net_node node)
{
  struct list_head *p, *pn;
  hncp o = &node->n;
  net_neigh n, nn;

  /* Remove from neighbors */
  list_for_each_entry_safe(n, nn, &s->neighs, h)
    {
      if (n->src->hncp == o || n->dst->hncp == o)
        {
          list_del(&n->h);
          free(n);
        }
    }

  /* Remove from messages */
  list_for_each_safe(p, pn, &s->messages)
    {
      net_msg m = container_of(p, net_msg_s, h);
      if (m->l->hncp == o)
        {
          list_del(&m->h);
          free(m->buf);
          free(m);
        }
    }

  /* Remove from list of nodes */
  list_del(&node->h);
  free(node->name);
  hncp_uninit(&node->n);

  /* Get rid of sd data structure */
  if (!s->disable_sd)
    hncp_sd_destroy(node->sd);

#ifndef DISABLE_HNCP_PA
  /* Kill glue (has to be done _after_ hncp_uninit). */
  hncp_pa_glue_destroy(node->g);
  pa_data_term(&node->pa_data);
#endif /* !DISABLE_HNCP_PA */
  free(node);
}

void net_sim_remove_node_by_name(net_sim s, const char *name)
{
  hncp o = net_sim_find_hncp(s, name);
  net_node node = container_of(o, net_node_s, n);
  sput_fail_unless(o, "net_sim_find_hncp");
  net_sim_remove_node(s, node);
}

void net_sim_uninit(net_sim s)
{
  struct list_head *p, *pn;
  int c = 0;

  list_for_each_safe(p, pn, &s->nodes)
    {
      net_node node = container_of(p, net_node_s, h);
      net_sim_remove_node(s, node);
      c++;
    }
  L_NOTICE("#nodes:%d elapsed:%.2fs unicasts:%d multicasts:%d",
           c,
           (float)(s->now - s->start) / HNETD_TIME_PER_SECOND,
           s->sent_unicast, s->sent_multicast);
  sput_fail_unless(list_empty(&s->neighs), "no neighs");
  sput_fail_unless(list_empty(&s->messages), "no messages");
}

hnetd_time_t net_sim_next(net_sim s)
{
  hnetd_time_t v = 0;
  net_node n;
  net_msg m;

  list_for_each_entry(n, &s->nodes, h)
    {
      n->next_message_at = 0;
      v = TMIN(v, n->want_timeout_at);
    }
  list_for_each_entry(m, &s->messages, h)
    {
      hncp o = m->l->hncp;

      n = container_of(o, net_node_s, n);
      v = TMIN(v, m->readable_at);
      n->next_message_at = TMIN(n->next_message_at, m->readable_at);
    }
  return v;
}

int net_sim_poll(net_sim s)
{
  net_node n;
  hnetd_time_t nt = net_sim_next(s);
  int i = 0;

  if (nt > s->now)
    return 0;
  list_for_each_entry(n, &s->nodes, h)
    {
      if (n->want_timeout_at && n->want_timeout_at <= s->now)
        {
          n->want_timeout_at = 0;
          hncp_run(&n->n);
          i++;
        }
      if (n->next_message_at && n->next_message_at <= s->now)
        {
          hncp_poll(&n->n);
          i++;
        }
    }
  return i;
}

void net_sim_run(net_sim s)
{
  while (net_sim_poll(s));
}

void net_sim_advance(net_sim s, hnetd_time_t t)
{
  sput_fail_unless(s->now <= t, "time moving forwards");
  s->now = t;
  L_DEBUG("time = %lld", (long long int) (t - s->start));
}

#define SIM_WHILE(s, maxiter, criteria)                 \
  do {                                                  \
    int iter = 0;                                       \
                                                        \
    sput_fail_unless((criteria), "criteria at start");  \
    while(iter < maxiter)                               \
      {                                                 \
        net_sim_run(s);                                 \
        if (!(criteria))                                \
          break;                                        \
        net_sim_advance(s, net_sim_next(s));            \
        iter++;                                         \
      }                                                 \
    sput_fail_unless(!(criteria), "!criteria at end");  \
  } while(0)

/************************************************* Mocked interface - hncp_io */

bool hncp_io_init(hncp o)
{
  return true;
}

void hncp_io_uninit(hncp o)
{
}

bool hncp_io_set_ifname_enabled(hncp o, const char *ifname, bool enabled)
{
  return true;
}

int hncp_io_get_hwaddrs(unsigned char *buf, int buf_left)
{
  return 0;
}

bool hncp_io_get_ipv6(struct in6_addr *addr, char *prefer_ifname)
{
  memset(addr, 0, sizeof(*addr));
  ((uint8_t *)addr)[0] = prefer_ifname ? 1 : 0;
  return true;
}

void hncp_io_schedule(hncp o, int msecs)
{
  net_node node = container_of(o, net_node_s, n);
  net_sim s = node->s;
  hnetd_time_t wt = s->now + msecs;

  sput_fail_unless(wt >= s->now, "should be present or future");
  if (!node->want_timeout_at || node->want_timeout_at > wt)
    node->want_timeout_at = wt;
}

ssize_t hncp_io_recvfrom(hncp o, void *buf, size_t len,
                         char *ifname,
                         struct in6_addr *src,
                         struct in6_addr *dst)
{
  net_node node = container_of(o, net_node_s, n);
  net_sim s = node->s;
  net_msg m;

  list_for_each_entry(m, &s->messages, h)
    {
      if (m->l->hncp == o && m->readable_at <= s->now)
        {
          int s = m->len > len ? len : m->len;
          /* Aimed at us. Yay. */
          strcpy(ifname, m->l->ifname);
          *src = m->src;
          *dst = m->dst;
          memcpy(buf, m->buf, s);
          list_del(&m->h);
          free(m->buf);
          free(m);
          return s;
        }
    }
  return -1;
}

void
sanity_check_buf(void *buf, size_t len)
{
  struct tlv_attr *a, *last = NULL;
  int a_len;
  int last_len;
  bool ok = true;
  tlv_for_each_in_buf(a, buf, len)
    {
      a_len = tlv_pad_len(a);
      if (last)
        {
          if (memcmp(last, a, last_len < a_len ? last_len : a_len) >= 0)
            {
              ok = false;
              L_ERR("ordering error - %s >= %s",
                    TLV_REPR(last), TLV_REPR(a));
            }
        }
      last = a;
      last_len = a_len;
      /* XXX - some better way to determine recursion? */
      switch (tlv_id(a))
        {
        case HNCP_T_NODE_DATA:
          sanity_check_buf(tlv_data(a), tlv_len(a));
          break;
        }
    }
  sput_fail_unless(ok, "tlv ordering valid");

}

void _sendto(net_sim s, void *buf, size_t len, hncp_link sl, hncp_link dl,
             const struct in6_addr *dst)
{
#if L_LEVEL >= 7
  hncp o = dl->hncp;
  net_node node1 = container_of(sl->hncp, net_node_s, n);
  net_node node2 = container_of(dl->hncp, net_node_s, n);
  bool is_multicast = memcmp(dst, &o->multicast_address, sizeof(*dst)) == 0;
#endif /* L_LEVEL >= 7 */
  net_msg m = calloc(1, sizeof(*m));
  hnetd_time_t wt = s->now + MESSAGE_PROPAGATION_DELAY;

  sput_fail_unless(m, "calloc neigh");
  m->l = dl;
  m->buf = malloc(len);
  sput_fail_unless(m->buf, "malloc buf");
  memcpy(m->buf, buf, len);
  m->len = len;
  sput_fail_unless(sl->has_ipv6_address, "no ipv6 address?!?");
  m->src = sl->ipv6_address;
  m->dst = *dst;
  m->readable_at = wt;
  list_add(&m->h, &s->messages);
  L_DEBUG("sendto: %s/%s -> %s/%s (%d bytes %s)",
          node1->name, sl->ifname, node2->name, dl->ifname, (int)len,
          is_multicast ? "multicast" : "unicast");
}

ssize_t hncp_io_sendto(hncp o, void *buf, size_t len,
                       const char *ifname,
                       const struct in6_addr *dst)
{
  net_node node = container_of(o, net_node_s, n);
  net_sim s = node->s;
  hncp_link l = hncp_find_link_by_name(o, ifname, false);
  bool is_multicast = memcmp(dst, &o->multicast_address, sizeof(*dst)) == 0;
  net_neigh n;

  if (!l)
    return -1;

  sanity_check_buf(buf, len);
  if (is_multicast)
    s->sent_multicast++;
  else
    {
      s->sent_unicast++;
      s->last_unicast_sent = s->now;
    }
  list_for_each_entry(n, &s->neighs, h)
    {
      if (n->src == l
          && (is_multicast
              || (n->dst->has_ipv6_address
                  && memcmp(&n->dst->ipv6_address, dst, sizeof(*dst)) == 0)))
        _sendto(s, buf, len, n->src, n->dst, dst);
    }
  /* Loop at self too, just for fun. */
  if (is_multicast)
    _sendto(s, buf, len, l, l, dst);
  return -1;
}

hnetd_time_t hncp_io_time(hncp o)
{
  net_node node = container_of(o, net_node_s, n);
  net_sim s = node->s;

  return s->now;
}

/**************************************** (Partially mocked) interface - pa  */

void pa_update_lap(struct pa_data *data, const struct prefix *prefix, const char *ifname,
		int to_delete)
{
	struct pa_cp *cp = pa_cp_get(data, prefix, !to_delete);
	if(!cp)
		return;
	if(!to_delete) {
		struct pa_iface *iface = ifname?pa_iface_get(data, ifname, true):NULL;
		pa_cp_set_iface(cp, iface);
		pa_cp_set_advertised(cp, true);
	} else {
		pa_cp_todelete(cp);
	}
	pa_cp_notify(cp);
}

/* An laa can only be set for a valid chosen prefix */
void pa_update_laa(struct pa_data *data, const struct prefix *cp_prefix,
		const struct in6_addr *addr, const char *ifname,
		int to_delete)
{
	struct pa_cp *cp = pa_cp_get(data, cp_prefix, !to_delete);
	struct pa_iface *iface = NULL;
	struct pa_laa *laa = NULL;
	if(!cp)
		return;


	if(to_delete) {
		if(cp->laa)
			pa_aa_todelete(&cp->laa->aa);
	} else {
		iface = ifname?pa_iface_get(data, ifname, true):NULL;
		pa_cp_set_iface(cp, iface);
		laa = pa_laa_create(addr, cp);
	}

	pa_cp_notify(cp);
	if(laa)
		pa_aa_notify(data, &cp->laa->aa);
	if(iface)
		pa_iface_notify(data, iface);
}


void pa_update_ldp(struct pa_data *data, const struct prefix *prefix,
		const char *ifname,
		hnetd_time_t valid_until, hnetd_time_t preferred_until,
		const void *dhcp_data, size_t dhcp_len)
{
	struct pa_ldp *ldp;
	struct pa_iface *iface = NULL;

	if(!(ldp = pa_ldp_get(data, prefix, !!valid_until)))
		return;

	if(valid_until) {

		pa_dp_set_lifetime(&ldp->dp, preferred_until, valid_until);
		pa_dp_set_dhcp(&ldp->dp, dhcp_data, dhcp_len);

		if(ifname)
			iface = pa_iface_get(data, ifname, true);
		pa_ldp_set_iface(ldp, iface);

<<<<<<< HEAD
		if(iface)
			pa_iface_notify(data, iface);
	} else {
		pa_dp_todelete(&ldp->dp);
	}
=======
  /* We're not checking new updates. */
  sput_fail_unless(!o->own_node
                   || memcmp(rid,
                             &o->own_node->node_identifier_hash,
                             HNCP_HASH_LEN) == 0,
                   "rid same");
>>>>>>> 36fe7088

	pa_dp_notify(data, &ldp->dp);
}

/********************************************************************* iface */

struct iface* iface_get(const char *ifname)
{
  return NULL;
}

void iface_set_dhcp_send(const char *ifname,
                           const void *dhcpv6_data, size_t dhcpv6_len,
                           const void *dhcp_data, size_t dhcp_len)
{
}

#endif /* NET_SIM_H */<|MERGE_RESOLUTION|>--- conflicted
+++ resolved
@@ -695,20 +695,11 @@
 			iface = pa_iface_get(data, ifname, true);
 		pa_ldp_set_iface(ldp, iface);
 
-<<<<<<< HEAD
 		if(iface)
 			pa_iface_notify(data, iface);
 	} else {
 		pa_dp_todelete(&ldp->dp);
 	}
-=======
-  /* We're not checking new updates. */
-  sput_fail_unless(!o->own_node
-                   || memcmp(rid,
-                             &o->own_node->node_identifier_hash,
-                             HNCP_HASH_LEN) == 0,
-                   "rid same");
->>>>>>> 36fe7088
 
 	pa_dp_notify(data, &ldp->dp);
 }
