--- conflicted
+++ resolved
@@ -300,18 +300,9 @@
 #endif /* DTLS */
 	}
 
-<<<<<<< HEAD
-	hncp_sd sd = hncp_sd_create(h, &sd_params);
-=======
-	if (!(hg = hncp_pa_glue_create(h, &pa.data))) {
-		L_ERR("Unable to connect hncp and pa");
-		return 17;
-	}
-
 	struct hncp_link *link = hncp_link_create(h, &link_config);
 
 	hncp_sd sd = hncp_sd_create(h, &sd_params, link);
->>>>>>> 61e6e48a
 	if (!sd) {
 		L_ERR("unable to initialize sd, exiting");
 		return 71;
@@ -319,19 +310,12 @@
 
 	if (routing_script)
 		hncp_routing_create(h, routing_script);
-
-<<<<<<< HEAD
-	struct hncp_link *link = hncp_link_create(h, &link_config);
 
 	//Note that pa subscribes to iface. Which is possible before iface init.
 	if(!(hncp_pa = hncp_pa_create(h, link))) {
 		L_ERR("Unable to initialize PA");
 		return 17;
 	}
-=======
-	/* Init ipc (no RPC-registrations after this point!) */
-	iface_init(h, sd, &pa, link, pd_socket_path);
->>>>>>> 61e6e48a
 
 	//PA configuration
 
