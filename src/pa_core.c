--- conflicted
+++ resolved
@@ -588,8 +588,6 @@
 static void __pa_aaa_to_cb(struct pa_timer *t)
 {
 	aaa_algo_do(container_of(t, struct pa_core, aaa_to));
-<<<<<<< HEAD
-=======
 }
 
 /************* Rule control ********************************/
@@ -604,71 +602,24 @@
 		rule->ifname[0] = '\0';
 	rule->try = try;
 	btrie_init(&rule->cpls);
->>>>>>> d04674b1
 }
 
 void pa_core_rule_add(struct pa_core *core, struct pa_rule *rule)
 {
 	struct pa_rule *r2;
 
-<<<<<<< HEAD
-
-int pa_core_static_prefix_add(struct pa_core *core, struct prefix *prefix, struct pa_iface *iface)
-{
-	struct pa_cpl *cpl;
-	//Create authoritative cpl
-	cpl = __pa_cpl_get_in_iface(prefix, iface);
-	bool created = false;
-	if(!cpl) {
-		cpl = _pa_cpl(pa_cp_create(core_p(core, data), prefix, PA_CPT_L));
-		if(!cpl)
-			return -1;
-		pa_cpl_set_iface(cpl, iface);
-		pa_cp_set_apply_to(&cpl->cp, 2*core_p(core, data.flood)->flooding_delay);
-		created = true;
-	}
-
-	pa_cp_set_authoritative(&cpl->cp, true);
-	L_INFO("Adding static assignment "PA_CP_L" on "PA_IF_L, PA_CP_LA(&cpl->cp), PA_IF_LA(iface));
-
-	if(!created)
-		goto end;
-
-	struct pa_dp *dp;
-	struct pa_cp *cp;
-	//Remove colliding cps
-	__pa_paa_schedule(core);
-	pa_core_invalidate_cps(core, prefix, false);
-
-	//Remove the other cpl for the same dp (if any)
-	pa_for_each_dp_up(dp, core_p(core, data), prefix) {
-		if(!dp->ignore) {
-			pa_for_each_cp_in_dp(cp, dp) {
-				if(cp->type == PA_CPT_L)
-					pa_core_destroy_cp(core, cp);
-				break;
-			}
-			break;
-=======
 	list_for_each_entry(r2, &core->rules, le) {
 		if(rule->rule_priority <= r2->rule_priority) {
 			list_add_tail(&rule->le, &r2->le);
 			goto conf;
->>>>>>> d04674b1
 		}
 	}
 	list_add_tail(&rule->le, &core->rules);
 
-<<<<<<< HEAD
-end:
-	pa_cp_notify(&cpl->cp);
-	return 0;
-=======
 conf:
 	btrie_init(&rule->cpls);
 
 	//todo: Override may need a change
->>>>>>> d04674b1
 }
 
 void pa_core_rule_del(__attribute__((unused))struct pa_core *core,
@@ -788,8 +739,6 @@
 	core->data_user.flood = __pad_cb_flood;
 	core->data_user.cps = __pad_cb_cps;
 
-<<<<<<< HEAD
-=======
 	INIT_LIST_HEAD(&core->rules);
 	pa_core_rule_init(&core->keep_rule, "Keep current prefix", PACR_PRIORITY_KEEP, NULL, pa_rule_try_keep);
 	pa_core_rule_init(&core->accept_rule, "Accept proposed prefix", PACR_PRIORITY_ACCEPT, NULL, pa_rule_try_accept);
@@ -808,7 +757,6 @@
 	pa_core_rule_add(core, &core->storage_rule);
 	pa_core_rule_add(core, &core->random_rule);
 
->>>>>>> d04674b1
 	core->started = false;
 }
 
