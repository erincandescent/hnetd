/*
 * Author: Markus Stenberg <markus stenberg@iki.fi>
 * Author: Steven Barth <steven@midlink.org>
 * Author: Pierre Pfister
 *
 * Copyright (c) 2014 cisco Systems, Inc.
 */

#include <time.h>
#include <errno.h>
#include <getopt.h>
#include <stdio.h>
#include <stdlib.h>
#include <stddef.h>
#include <stdlib.h>
#include <string.h>
#include <unistd.h>
#include <stdbool.h>
#include <syslog.h>
#include <fcntl.h>

#include <libubox/uloop.h>

#include "hncp_pa.h"
#include "hncp_sd.h"
#include "hncp_routing.h"
#include "ipc.h"
#include "platform.h"
#include "pa.h"
#include "pd.h"
#ifdef DTLS
#include "dtls.h"
#endif /* DTLS */

#define FLOODING_DELAY 2 * HNETD_TIME_PER_SECOND

int log_level = LOG_INFO;

typedef struct {
	struct iface_user iu;
	hncp hncp;
	hncp_glue glue;
} hncp_iface_user_s, *hncp_iface_user;


void hncp_iface_intaddr_callback(struct iface_user *u, const char *ifname,
								 const struct prefix *addr6,
								 const struct prefix *addr4 __unused)
{
	hncp_iface_user hiu = container_of(u, hncp_iface_user_s, iu);

	hncp_if_set_ipv6_address(hiu->hncp, ifname, addr6 ? &addr6->prefix : NULL);
}


void hncp_iface_intiface_callback(struct iface_user *u,
								  const char *ifname, bool enabled)
{
	hncp_iface_user hiu = container_of(u, hncp_iface_user_s, iu);
	struct iface *c = iface_get(ifname);
	hncp_if_set_enabled(hiu->hncp, ifname, enabled &&
			(c->flags & IFACE_FLAG_LEAF) != IFACE_FLAG_LEAF);
}


void hncp_iface_extdata_callback(struct iface_user *u,
								 const char *ifname,
								 const void *dhcpv6_data,
								 size_t dhcpv6_len)
{
	hncp_iface_user hiu = container_of(u, hncp_iface_user_s, iu);

	hncp_pa_set_external_link(hiu->glue, ifname, dhcpv6_data, dhcpv6_len,
							  HNCP_PA_EXTDATA_IPV6);
}

void hncp_iface_ext4data_callback(struct iface_user *u,
								  const char *ifname,
								  const void *dhcpv4_data,
								  size_t dhcpv4_len)
{
	hncp_iface_user hiu = container_of(u, hncp_iface_user_s, iu);

	hncp_pa_set_external_link(hiu->glue, ifname, dhcpv4_data, dhcpv4_len,
							  HNCP_PA_EXTDATA_IPV4);
}


void hncp_iface_glue(hncp_iface_user hiu, hncp h, hncp_glue g)
{
	/* Initialize hiu appropriately */
	memset(hiu, 0, sizeof(*hiu));
	hiu->iu.cb_intiface = hncp_iface_intiface_callback;
	hiu->iu.cb_intaddr = hncp_iface_intaddr_callback;
	hiu->iu.cb_extdata = hncp_iface_extdata_callback;
	hiu->iu.cb_ext4data = hncp_iface_ext4data_callback;
	hiu->hncp = h;
	hiu->glue = g;

	/* We don't care about other callbacks for now. */
	iface_register_user(&hiu->iu);
}

int usage() {
  L_ERR( "Valid options are:\n"
	 "\t-d dnsmasq_script\n"
	 "\t-f dnsmasq_bonus_file\n"
	 "\t-o odhcp_script\n"
	 "\t-c pcp_script\n"
	 "\t-n router_name\n"
	 "\t-m domain_name\n"
	 "\t-s pa_store file\n"
	 "\t-p socket path\n"
	 "\t--ip4prefix v.x.y.z/prefix\n"
	 "\t--ulaprefix v:x:y:z::/prefix\n"
	 "\t--ulamode [on,off,ifnov6]\n"
	 "\t--loglevel [0-9]\n"
	 );
    return(3);
}

int main(__unused int argc, char *argv[])
{
	hncp h;
	struct pa pa;
	int c;
	hncp_iface_user_s hiu;
	hncp_glue hg;
	hncp_sd_params_s sd_params;

	memset(&sd_params, 0, sizeof(sd_params));
	if (strstr(argv[0], "hnet-ifresolve")) {
		if (!argv[1])
			return 1;

		int ifindex = if_nametoindex(argv[1]);
		if (ifindex) {
			printf("%i\n", ifindex);
			return 0;
		} else {
			return 2;
		}
	}
#ifdef WITH_IPC
	else if (strstr(argv[0], "hnet-call")) {
		if(argc < 2)
			return 3;
		return ipc_client(argv[1]);
	} else if (strstr(argv[0], "hnet-dump")) {
		return ipc_dump();
	} else if ((strstr(argv[0], "hnet-ifup") || strstr(argv[0], "hnet-ifdown"))) {
		if(argc < 2)
			return 3;
		return ipc_ifupdown(argc, argv);
	}
#endif

	openlog("hnetd", LOG_PERROR | LOG_PID, LOG_DAEMON);
	uloop_init();

	if (getuid() != 0) {
		L_ERR("Must be run as root!");
		return 2;
	}

#ifdef WITH_IPC
	if (ipc_init()) {
		L_ERR("Failed to init IPC: %s", strerror(errno));
		return 5;
	}
#endif

	int urandom_fd;
	if ((urandom_fd = open("/dev/urandom", O_CLOEXEC | O_RDONLY)) >= 0) {
		unsigned int seed;
		read(urandom_fd, &seed, sizeof(seed));
		close(urandom_fd);
		srandom(seed);
	}

	const char *routing_script = NULL;
	const char *pa_store_file = NULL;
	const char *pd_socket_path = "/var/run/hnetd_pd";
	const char *pa_ip4prefix = NULL;
	const char *pa_ulaprefix = NULL;
<<<<<<< HEAD
	const char *dtls_password = NULL;
=======
	const char *pa_ulamode = NULL;
>>>>>>> 3f51f1f7

	enum {
		GOL_IPPREFIX = 1000,
		GOL_ULAPREFIX,
		GOL_ULAMODE,
		GOL_LOGLEVEL,
		GOL_PASSWORD, /* DTLS password */
	};

	struct option longopts[] = {
			//Can use no_argument, required_argument or optional_argument
			{ "ip4prefix",   required_argument,      NULL,           GOL_IPPREFIX },
			{ "ulaprefix",   required_argument,      NULL,           GOL_ULAPREFIX },
			{ "ulamode",     required_argument,      NULL,           GOL_ULAMODE },
			{ "loglevel",    required_argument,      NULL,           GOL_LOGLEVEL },
<<<<<<< HEAD
			{ "password",    required_argument,      NULL,           GOL_PASSWORD },
=======
			{ "help",	 no_argument,		 NULL,           '?' },
>>>>>>> 3f51f1f7
			{ NULL,          0,                      NULL,           0 }
	};

	while ((c = getopt_long(argc, argv, "?d:f:o:n:r:s:p:m:c:", longopts, NULL)) != -1) {
		switch (c) {
		case 'd':
			sd_params.dnsmasq_script = optarg;
			break;
		case 'f':
			sd_params.dnsmasq_bonus_file = optarg;
			break;
		case 'o':
			sd_params.ohp_script = optarg;
			break;
		case 'c':
			sd_params.pcp_script = optarg;
			break;
		case 'n':
			sd_params.router_name = optarg;
			break;
		case 'm':
			sd_params.domain_name = optarg;
			break;
		case 'r':
			routing_script = optarg;
			break;
		case 's':
			pa_store_file = optarg;
			break;
		case 'p':
			pd_socket_path = optarg;
			break;
		case GOL_IPPREFIX:
			pa_ip4prefix = optarg;
			break;
		case GOL_ULAPREFIX:
			pa_ulaprefix = optarg;
			break;
		case GOL_ULAMODE:
			pa_ulamode = optarg;
			break;
		case GOL_LOGLEVEL:
			log_level = atoi(optarg);
			break;
<<<<<<< HEAD
		case GOL_PASSWORD:
			dtls_password = optarg;
			break;
		case '?':
=======
		default:
>>>>>>> 3f51f1f7
			L_ERR("Unrecognized option");
		case '?': return usage();
			  break;
		}
	}

	pa_init(&pa, NULL);
	if(pa_store_file)
		pa_store_setfile(&pa.store, pa_store_file);

	if(pa_ip4prefix) {
		if(!prefix_pton(pa_ip4prefix, &pa.local.conf.v4_prefix)) {
			L_ERR("Unable to parse ipv4 prefix option '%s'", pa_ip4prefix);
			return 40;
		} else if (!prefix_is_ipv4(&pa.local.conf.v4_prefix)) {
			L_ERR("The ip4prefix option '%s' is not an IPv4 prefix", pa_ip4prefix);
			return 41;
		} else {
			L_INFO("Setting %s as IPv4 prefix", PREFIX_REPR(&pa.local.conf.v4_prefix));
		}
	}

	if(pa_ulaprefix) {
		if(!prefix_pton(pa_ulaprefix, &pa.local.conf.ula_prefix)) {
			L_ERR("Unable to parse ula prefix option '%s'", pa_ulaprefix);
			return 40;
		} else if (prefix_is_ipv4(&pa.local.conf.ula_prefix)) {
			L_ERR("The ulaprefix option '%s' is an IPv4 prefix", pa_ulaprefix);
			return 41;
		} else {
			if (!prefix_is_ipv6_ula(&pa.local.conf.ula_prefix)) {
				L_WARN("The provided ULA prefix %s is not an ULA. I hope you know what you are doing.",
						PREFIX_REPR(&pa.local.conf.ula_prefix));
			}
			pa.local.conf.use_random_ula = false;
			L_INFO("Setting %s as ULA prefix", PREFIX_REPR(&pa.local.conf.ula_prefix));
		}
	}

	if(pa_ulamode) {
		if(!strcmp(pa_ulamode, "off")) {
			pa.local.conf.use_ula = 0;
		} else if(!strcmp(pa_ulamode, "ifnov6")) {
			pa.local.conf.use_ula = 1;
			pa.local.conf.no_ula_if_glb_ipv6 = 1;
		} else if(!strcmp(pa_ulamode, "on")) {
			pa.local.conf.use_ula = 1;
			pa.local.conf.no_ula_if_glb_ipv6 = 0;
		} else {
			L_ERR("Invalid ulamode option (Can be on, off or ifnov6)");
			return 43;
		}
	}

	h = hncp_create();
	if (!h) {
		L_ERR("Unable to initialize HNCP");
		return 42;
	}

	if (dtls_password) {
#ifdef DTLS
		dtls d;
		if (!(d = dtls_create(HNCP_DTLS_SERVER_PORT))) {
			L_ERR("Unable to create dtls");
			return 13;
		}
		if (!(dtls_set_psk(d, dtls_password, strlen(dtls_password)))) {
			L_ERR("Unable to set dtls password");
			return 13;
		}
		hncp_set_dtls(h, d);
		dtls_start(d);
#endif /* DTLS */
	}

	if (!(hg = hncp_pa_glue_create(h, &pa.data))) {
		L_ERR("Unable to connect hncp and pa");
		return 17;
	}

	hncp_sd sd = hncp_sd_create(h, &sd_params);
	if (!sd) {
		L_ERR("unable to initialize sd, exiting");
		return 71;
	}

	if (routing_script)
		hncp_routing_create(h, routing_script);

	/* Init ipc */
	iface_init(h, sd, &pa, pd_socket_path);

	/* Glue together HNCP, PA-glue and and iface */
	hncp_iface_glue(&hiu, h, hg);

	/* PA */
	pd_create(&pa.pd, pd_socket_path);
	pa_set_hncp(&pa, h);

	/* Fire up the prefix assignment code. */
	pa_start(&pa);

#ifdef WITH_IPC
	/* Configure ipc */
	ipc_conf(h);
#endif

	uloop_run();
	return 0;
}<|MERGE_RESOLUTION|>--- conflicted
+++ resolved
@@ -183,11 +183,8 @@
 	const char *pd_socket_path = "/var/run/hnetd_pd";
 	const char *pa_ip4prefix = NULL;
 	const char *pa_ulaprefix = NULL;
-<<<<<<< HEAD
+	const char *pa_ulamode = NULL;
 	const char *dtls_password = NULL;
-=======
-	const char *pa_ulamode = NULL;
->>>>>>> 3f51f1f7
 
 	enum {
 		GOL_IPPREFIX = 1000,
@@ -203,11 +200,8 @@
 			{ "ulaprefix",   required_argument,      NULL,           GOL_ULAPREFIX },
 			{ "ulamode",     required_argument,      NULL,           GOL_ULAMODE },
 			{ "loglevel",    required_argument,      NULL,           GOL_LOGLEVEL },
-<<<<<<< HEAD
 			{ "password",    required_argument,      NULL,           GOL_PASSWORD },
-=======
 			{ "help",	 no_argument,		 NULL,           '?' },
->>>>>>> 3f51f1f7
 			{ NULL,          0,                      NULL,           0 }
 	};
 
@@ -252,17 +246,14 @@
 		case GOL_LOGLEVEL:
 			log_level = atoi(optarg);
 			break;
-<<<<<<< HEAD
 		case GOL_PASSWORD:
 			dtls_password = optarg;
 			break;
+		default:
+			L_ERR("Unrecognized option");
 		case '?':
-=======
-		default:
->>>>>>> 3f51f1f7
-			L_ERR("Unrecognized option");
-		case '?': return usage();
-			  break;
+			return usage();
+			break;
 		}
 	}
 
