--- conflicted
+++ resolved
@@ -1,16 +1,6 @@
 #!/bin/sh
 
-<<<<<<< HEAD
-BABEL_EXE=/usr/sbin/babeld
-=======
-[ -z "$2" ] && echo "Error: should be run by hnetd" && exit 1
-
-action="$1"
-proto="$2"
-shift 2
-
 BABEL_EXE=`which babeld`
->>>>>>> 87ec1f8d
 BABEL_PID=/var/run/babeld-hnetd.pid
 ISIS_INIT=`which autoisis`
 
